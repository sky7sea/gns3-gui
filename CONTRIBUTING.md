--- conflicted
+++ resolved
@@ -18,15 +18,11 @@
 
 For bugs specific to the GNS3 VM, please report on https://github.com/GNS3/gns3-vm
 
-<<<<<<< HEAD
-## Asking for new features
-=======
 ## Security issues
 
 For security issues please keep it private and send an email to developers@gns3.net
 
-## Asking for new features
->>>>>>> fbbe8aff
+## Asking for new features
 
 The best is to start a discussion on the community website in order to get feedback
 from the whole community.
