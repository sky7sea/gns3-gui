# -*- coding: utf-8 -*-
#
# Copyright (C) 2014 GNS3 Technologies Inc.
#
# This program is free software: you can redistribute it and/or modify
# it under the terms of the GNU General Public License as published by
# the Free Software Foundation, either version 3 of the License, or
# (at your option) any later version.
#
# This program is distributed in the hope that it will be useful,
# but WITHOUT ANY WARRANTY; without even the implied warranty of
# MERCHANTABILITY or FITNESS FOR A PARTICULAR PURPOSE.  See the
# GNU General Public License for more details.
#
# You should have received a copy of the GNU General Public License
# along with this program.  If not, see <http://www.gnu.org/licenses/>.

"""
Base cloud controller class.

Base class for interacting with Cloud APIs to create and manage cloud
instances.

"""


class BaseCloudCtrl(object):

    """ Base class for interacting with a cloud provider API. """

    def __init__(self, username, api_key):
        self.username = username
        self.api_key = api_key

    def authenticate(self):
        raise NotImplementedError

    def create_instance(self, name, size, image, keypair):
        """ Create a new instance with the supplied attributes. """
<<<<<<< HEAD

        pass
        #self.

    def delete_instance(self, instance):
        """ Delete the specified instance.  Return True or False. """

        try:
            return self.driver.destroy_node(instance)

        except Exception as e:

            # libcloud raises generic 'Exception' with the error in the text
            if str(e) == "404 Not Found Instance could not be found":

                raise LookupError('Instance not found')

    def get_instance(self, instance):
        """ Return a Node object representing the requested instance. """

        for i in self.driver.list_nodes():
            if i.id == instance.id:
                return i

        return None

    def list_instances(self):
        """ Return a dict of instances in the current region ('id' as key). """

        return self.driver.list_nodes()

=======

        pass
        #self.

    def create_key_pair(self):
        """ Create and return a new Key Pair. """

        return self.driver.create_key_pair()

    def delete_instance(self, instance_id):
        """ Delete the instance with id of instance_id. Return True/False. """

        #class FakeNode(object):
        #
        #    def __init__(self):
        #        pass

        ## TODO: remove this temporary bit
        #self.instances[instance_id] = FakeNode()
        #setattr(self.instances[instance_id], 'id', instance_id)

        try:
            return self.driver.destroy_node(self.instances[instance_id])

        except (KeyError, Exception) as e:

            # libcloud raises generic 'Exception' with error in text
            if (type(e) is KeyError) or str(e) == \
                    "404 Not Found Instance could not be found":

                raise LookupError('Instance with id "%s" not found' %
                                 instance_id)

    def delete_key_pair(self, keypair):
        """ Delete the keypair. """

        return self.driver.delete_key_pair(keypair)

    def get_instance(self, instance_id):
        """ Return a Node object representing the requested instance. """

        return self.instances[instance_id]

    def list_key_pairs(self):
        """ Return a list of Key Pairs. """

        return self.driver.list_key_pairs()

    def list_instances(self):
        """ Return a dict of instances in the current region ('id' as key). """

        # save the list of instances to reduce API calls
        self.instances = self.driver.list_nodes()

        return {i.id: i for i in self.instances}

>>>>>>> a2fe7850
    def list_regions(self):
        raise NotImplementedError

    def terminate_instance(self, instance_id):
        raise NotImplementedError<|MERGE_RESOLUTION|>--- conflicted
+++ resolved
@@ -37,7 +37,6 @@
 
     def create_instance(self, name, size, image, keypair):
         """ Create a new instance with the supplied attributes. """
-<<<<<<< HEAD
 
         pass
         #self.
@@ -69,64 +68,21 @@
 
         return self.driver.list_nodes()
 
-=======
-
-        pass
-        #self.
-
     def create_key_pair(self):
         """ Create and return a new Key Pair. """
 
         return self.driver.create_key_pair()
-
-    def delete_instance(self, instance_id):
-        """ Delete the instance with id of instance_id. Return True/False. """
-
-        #class FakeNode(object):
-        #
-        #    def __init__(self):
-        #        pass
-
-        ## TODO: remove this temporary bit
-        #self.instances[instance_id] = FakeNode()
-        #setattr(self.instances[instance_id], 'id', instance_id)
-
-        try:
-            return self.driver.destroy_node(self.instances[instance_id])
-
-        except (KeyError, Exception) as e:
-
-            # libcloud raises generic 'Exception' with error in text
-            if (type(e) is KeyError) or str(e) == \
-                    "404 Not Found Instance could not be found":
-
-                raise LookupError('Instance with id "%s" not found' %
-                                 instance_id)
 
     def delete_key_pair(self, keypair):
         """ Delete the keypair. """
 
         return self.driver.delete_key_pair(keypair)
 
-    def get_instance(self, instance_id):
-        """ Return a Node object representing the requested instance. """
-
-        return self.instances[instance_id]
-
     def list_key_pairs(self):
         """ Return a list of Key Pairs. """
 
         return self.driver.list_key_pairs()
 
-    def list_instances(self):
-        """ Return a dict of instances in the current region ('id' as key). """
-
-        # save the list of instances to reduce API calls
-        self.instances = self.driver.list_nodes()
-
-        return {i.id: i for i in self.instances}
-
->>>>>>> a2fe7850
     def list_regions(self):
         raise NotImplementedError
 
