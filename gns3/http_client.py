# -*- coding: utf-8 -*-
#
# Copyright (C) 2015 GNS3 Technologies Inc.
#
# This program is free software: you can redistribute it and/or modify
# it under the terms of the GNU General Public License as published by
# the Free Software Foundation, either version 3 of the License, or
# (at your option) any later version.
#
# This program is distributed in the hope that it will be useful,
# but WITHOUT ANY WARRANTY; without even the implied warranty of
# MERCHANTABILITY or FITNESS FOR A PARTICULAR PURPOSE.  See the
# GNU General Public License for more details.
#
# You should have received a copy of the GNU General Public License
# along with this program.  If not, see <http://www.gnu.org/licenses/>.


import json
import http
import copy
import ipaddress
import uuid
import urllib.request
import pathlib
import base64

from .version import __version__, __version_info__
from .qt import QtCore, QtNetwork, qpartial
from .network_client import getNetworkUrl
from .utils import parse_version

import logging
log = logging.getLogger(__name__)


class HttpBadRequest(Exception):

    """We raise bad request exception for logging them in Sentry"""
    pass


class HTTPClient(QtCore.QObject):

    """
    HTTP client.

    :param settings: Dictionnary with connection information to the server
    :param network_manager: A QT network manager
    """

    # Callback class used for displaying progress
    _progress_callback = None

    connection_connected_signal = QtCore.Signal()

    def __init__(self, settings, network_manager):

        super().__init__()
        self._protocol = settings.get("protocol", "http")
        self._host = settings["host"]
        self._port = int(settings["port"])
        self._user = settings.get("user", None)
        self._password = settings.get("password", None)
        self._connected = False

        self._accept_insecure_certificate = settings.get("accept_insecure_certificate", None)

        self._network_manager = network_manager

        # A buffer used by progress download
        self._buffer = {}

    def host(self):
        """
        Host display to user
        """
        return self._host

    def setHost(self, host):
        self._host = host

    def port(self):
        """
        Port display to user
        """
        return self._port

    def setPort(self, port):
        self._port = port

    def protocol(self):
        """
        Transport protocol
        """
        return self._protocol

    def setAcceptInsecureCertificate(self, certificate):
        """
        Does the server accept this insecure SSL certificate digest

        :param: Certificate digest
        """
        self._accept_insecure_certificate = certificate

    def user(self):
        """
        User login display to GNS3 user
        """
        return self._user

    def url(self):
        """Returns current server url"""

        return "{}://{}:{}".format(self.protocol(), self.host(), self.port())

    def password(self):
        return self._password

    def setPassword(self, password):
        self._password = password

    def _notify_progress_start_query(self, query_id, progress_text, response):
        """
        Called when a query start
        """
        if HTTPClient._progress_callback:
            if progress_text:
                HTTPClient._progress_callback.add_query_signal.emit(query_id, progress_text, response)
            else:
                HTTPClient._progress_callback.add_query_signal.emit(query_id, "Waiting for {}".format(self.url()), response)

    def _notify_progress_end_query(cls, query_id):
        """
        Called when a query is over
        """

        if HTTPClient._progress_callback:
            HTTPClient._progress_callback.remove_query_signal.emit(query_id)

    def _notify_progress_upload(self, query_id, sent, total):
        """
        Called when a query upload progress
        """
        if HTTPClient._progress_callback:
            HTTPClient._progress_callback.progress_signal.emit(query_id, sent, total)

    def _notify_progress_download(self, query_id, sent, total):
        """
        Called when a query download progress
        """
        if HTTPClient._progress_callback:
            HTTPClient._progress_callback.progress_signal.emit(query_id, sent, total)

    @classmethod
    def setProgressCallback(cls, progress_callback):
        """
        :param progress_callback: A progress callback instance
        """

        cls._progress_callback = progress_callback

    def connected(self):
        """
        Returns if the client is connected.
        :returns: True or False
        """

        return self._connected

    def close(self):
        """
        Closes the connection with the server.
        """
        self._connected = False

    def getSynchronous(self, endpoint, timeout=2):
        """
        Synchronous check if a server is running

        :returns: Tuple (Status code, json of anwser). Status 0 is a non HTTP error
        """
        try:
            url = "{protocol}://{host}:{port}/v2/{endpoint}".format(protocol=self._protocol, host=self._host, port=self._port, endpoint=endpoint)

            if self._user is not None and len(self._user) > 0:
                log.debug("Synchronous get {} with user '{}'".format(url, self._user))
                auth_handler = urllib.request.HTTPBasicAuthHandler()
                auth_handler.add_password(realm="GNS3 server",
                                          uri=url,
                                          user=self._user,
                                          passwd=self._password)
                opener = urllib.request.build_opener(auth_handler)
                urllib.request.install_opener(opener)
            else:
                log.debug("Synchronous get {} (no authentication)".format(url))

            response = urllib.request.urlopen(url, timeout=timeout)
            content_type = response.getheader("CONTENT-TYPE")
            if response.status == 200:
                if content_type == "application/json":
                    content = response.read()
                    json_data = json.loads(content.decode("utf-8"))
                    return response.status, json_data
            else:
                return response.status, None
        except http.client.InvalidURL as e:
            log.warn("Invalid local server url: {}".format(e))
            return 0, None
        except urllib.error.URLError:
            # Connection refused. It's a normal behavior if server is not started
            return 0, None
        except urllib.error.HTTPError as e:
            log.debug("Error during get on {}:{}: {}".format(self.host(), self.port(), e))
            return e.code, None
        except (OSError, http.client.BadStatusLine, ValueError) as e:
            log.debug("Error during get on {}:{}: {}".format(self.host(), self.port(), e))
        return 0, None

    def _request(self, url):
        """
        Get a QNetworkRequest object. You can mock this
        if you want low level mocking.

        :param url: Url of remote ressource (QtCore.QUrl)
        :returns: QT Network request (QtNetwork.QNetworkRequest)
        """

        return QtNetwork.QNetworkRequest(url)

    def _connect(self, query, server):
        """
        Initialize the connection

        :param query: The query to execute when all network stack is ready
        :param query: The Server to connect
        """
        self._executeHTTPQuery("GET", "/compute/version", query, {}, server=server, timeout=5)

    def createHTTPQuery(self, method, path, callback, body={}, context={}, downloadProgressCallback=None, showProgress=True, ignoreErrors=False, progressText=None, timeout=120, server=None, **kwargs):
        """
        Call the remote server, if not connected, check connection before

        :param method: HTTP method
        :param path: Remote path
        :param body: params to send (dictionary or pathlib.Path)
        :param callback: callback method to call when the server replies
        :param context: Pass a context to the response callback
        :param downloadProgressCallback: Callback called when received something, it can be an incomplete response
        :param showProgress: Display progress to the user
        :param progressText: Text display to user in the progress dialog. None for auto generated
        :param ignoreErrors: Ignore connection error (usefull to not closing a connection when notification feed is broken)
        :param server: The server where the query will run
        :param timeout: Delay in seconds before raising a timeout
        :returns: QNetworkReply
        """

        if self._connected:
            return self._executeHTTPQuery(method, path, qpartial(callback), body, context, downloadProgressCallback=downloadProgressCallback, showProgress=showProgress, ignoreErrors=ignoreErrors, progressText=progressText, server=server, timeout=timeout)
        else:
            log.info("Connection to {}".format(self.url()))
            query = qpartial(self._callbackConnect, method, path, qpartial(callback), body, context, downloadProgressCallback=downloadProgressCallback, showProgress=showProgress, ignoreErrors=ignoreErrors, progressText=progressText, server=server, timeout=timeout)
            self._connect(query, server)

    def _connectionError(self, callback, msg="", server=None):
        """
        Return an error to user if connection failed

        :param callback: User callback
        :param msg: An optional additional message for the callback
        :param server: Server where the query is execute
        """

        if len(msg) > 0:
            msg = "Cannot connect to server {}: {}".format(self.url(), msg)
        else:
            msg = "Cannot connect to {}. Please check if GNS3 is allowed in your antivirus and firewall.".format(self.url())
        log.error(msg)
        if callback is not None:
            callback({"message": msg}, error=True, server=server)

    def _callbackConnect(self, method, path, callback, body, original_context, params, error=False, server=None, **kwargs):
        """
        Callback after /version response. Continue execution of query

        :param method: HTTP method
        :param path: Remote path
        :param body: params to send (dictionary or pathlib.Path)
        :param original_context: Original context
        :param callback: callback method to call when the server replies
        """

        if error is not False:
            self._connectionError(callback)
            return

        if "version" not in params or "local" not in params:
            msg = "The remote server {} is not a GNS3 server".format(self.url())
            log.error(msg)
            if callback is not None:
                callback({"message": msg}, error=True, server=server)
            return

        if params["version"] != __version__:
            msg = "Client version {} differs with server version {}".format(__version__, params["version"])
            log.error(msg)
            # Stable release
            if __version_info__[3] == 0:
                if callback is not None:
                    callback({"message": msg}, error=True, server=server)
                return
            # We don't allow different major version to interact even with dev build
            elif parse_version(__version__)[:2] != parse_version(params["version"])[:2]:
                if callback is not None:
                    callback({"message": msg}, error=True, server=server)
                return
            log.warning("Use a different client and server version can create bugs. Use it at your own risk.")

        self._connected = True
        self.connection_connected_signal.emit()
        kwargs["context"] = original_context
        self._executeHTTPQuery(method, path, callback, body, server=server, **kwargs)

    def _addBodyToRequest(self, body, request):
        """
        Add the require headers for sending the body.
        It detect the type of body for sending the corresponding headers
        and methods.

        :param body: The body
        :returns: The body compatible with Qt
        """

        if body is None:
            return None

        if isinstance(body, dict):
            body = json.dumps(body)
            request.setRawHeader(b"Content-Type", b"application/json")
            request.setRawHeader(b"Content-Length", str(len(body)).encode())
            data = QtCore.QByteArray(body.encode())
            body = QtCore.QBuffer(self)
            body.setData(data)
            body.open(QtCore.QIODevice.ReadOnly)
            return body
        elif isinstance(body, pathlib.Path):
            body = QtCore.QFile(str(body), self)
            body.open(QtCore.QFile.ReadOnly)
            request.setRawHeader(b"Content-Type", b"application/octet-stream")
            # QT is smart and will compute the Content-Lenght for us
            return body
        elif isinstance(body, str):
            request.setRawHeader(b"Content-Type", b"application/octet-stream")
            data = QtCore.QByteArray(body.encode())
            body = QtCore.QBuffer(self)
            body.setData(data)
            body.open(QtCore.QIODevice.ReadOnly)
            return body
        else:
            return None

    def _addAuth(self, request):
        """
        If require add basic auth header
        """
        if self._user:
            auth_string = "{}:{}".format(self._user, self._password)
            auth_string = base64.b64encode(auth_string.encode("utf-8"))
            auth_string = "Basic {}".format(auth_string.decode())
            request.setRawHeader(b"Authorization", auth_string.encode())
        return request

    def _executeHTTPQuery(self, method, path, callback, body, context={}, downloadProgressCallback=None, showProgress=True, ignoreErrors=False, progressText=None, server=None, timeout=120, **kwargs):
        """
        Call the remote server

        :param method: HTTP method
        :param path: Remote path
        :param body: params to send (dictionary)
        :param callback: callback method to call when the server replies
        :param context: Pass a context to the response callback
        :param downloadProgressCallback: Callback called when received something, it can be an incomplete response
        :param showProgress: Display progress to the user
        :param progressText: Text display to user in progress dialog. None for auto generated
        :param ignoreErrors: Ignore connection error (usefull to not closing a connection when notification feed is broken)
        :param server: The server where the query is executed
        :param timeout: Delay in seconds before raising a timeout
        :returns: QNetworkReply
        """

        #TODO: remove it when all call are migrated
        if "compute/" in path:
            log.warning("Legacy compute direct call %s", path)

        try:
            ip = self._host.rsplit('%', 1)[0]
            ipaddress.IPv6Address(ip)  # remove any scope ID
            # this is an IPv6 address, we must surround it with brackets to be used with QUrl.
            host = "[{}]".format(ip)
        except ipaddress.AddressValueError:
            host = self._host

        log.debug("{method} {protocol}://{host}:{port}/v2{path} {body}".format(method=method, protocol=self._protocol, host=host, port=self._port, path=path, body=body))
        if self._user:
            url = QtCore.QUrl("{protocol}://{user}@{host}:{port}/v2{path}".format(protocol=self._protocol, user=self._user, host=host, port=self._port, path=path))
        else:
            url = QtCore.QUrl("{protocol}://{host}:{port}/v2{path}".format(protocol=self._protocol, host=host, port=self._port, path=path))
        request = self._request(url)

        request = self._addAuth(request)

        request.setRawHeader(b"User-Agent", "GNS3 QT Client v{version}".format(version=__version__).encode())

        # By default QT doesn't support GET with body even if it's in the RFC that's why we need to use sendCustomRequest
        body = self._addBodyToRequest(body, request)

        response = self._network_manager.sendCustomRequest(request, method.encode(), body)

        context = copy.copy(context)
        context["query_id"] = str(uuid.uuid4())

        response.finished.connect(qpartial(self._processResponse, response, server, callback, context, body, ignoreErrors))

        if downloadProgressCallback is not None:
            response.downloadProgress.connect(qpartial(self._processDownloadProgress, response, downloadProgressCallback, context, server))

        if showProgress:
            response.uploadProgress.connect(qpartial(self._notify_progress_upload, context["query_id"]))
            response.downloadProgress.connect(qpartial(self._notify_progress_download, context["query_id"]))
            # Should be the last operation otherwise we have race condition in Qt
<<<<<<< HEAD
            # where query start before finishing connect to everything
            self._notify_progress_start_query(context["query_id"], progressText, response)
=======
            # where query start before finishing connect to everything
            self.notify_progress_start_query(context["query_id"], progressText, response)
>>>>>>> 0f00e206

        if timeout is not None:
            QtCore.QTimer.singleShot(timeout * 1000, qpartial(self._timeoutSlot, response))

        return response

    def _timeoutSlot(self, response):
        """
        Beware it's call for all request you need to check the status of the response
        """
        # We check if we received HTTP headers
        if not len(response.rawHeaderList()) > 0:
            response.abort()


    def _processDownloadProgress(self, response, callback, context, server, bytesReceived, bytesTotal):
        """
        Process a packet receive on the notification feed.
        The feed can contains qpartial JSON. If we found a
        part of a JSON we keep it for the next packet
        """

        if response.error() != QtNetwork.QNetworkReply.NoError:
            return

        # HTTP error
        status = response.attribute(QtNetwork.QNetworkRequest.HttpStatusCodeAttribute)
        if status >= 300:
            return

        content = bytes(response.readAll())
        content_type = response.header(QtNetwork.QNetworkRequest.ContentTypeHeader)
        if content_type == "application/json":
            content = content.decode("utf-8")
            if context["query_id"] in self._buffer:
                content = self._buffer[context["query_id"]] + content
            try:
                while True:
                    content = content.lstrip(" \r\n\t")
                    answer, index = json.JSONDecoder().raw_decode(content)
                    callback(answer, server=server, context=context)
                    content = content[index:]
            except ValueError:  # Partial JSON
                self._buffer[context["query_id"]] = content
        else:
            callback(content, server=server, context=context)

        if HTTPClient._progress_callback and HTTPClient._progress_callback.progress_dialog():
            request_canceled = qpartial(self._requestCanceled, response, context)
            HTTPClient._progress_callback.progress_dialog().canceled.connect(request_canceled)

    def _requestCanceled(self, response, context):

        if response.isRunning():
            log.warn("Aborting request for {}".format(response.url()))
            response.abort()
        if "query_id" in context:
            self._notify_progress_end_query(context["query_id"])

    def _processResponse(self, response, server, callback, context, request_body, ignore_errors):

        if request_body is not None:
            request_body.close()

        status = None
        body = None

        if "query_id" in context:
            self._notify_progress_end_query(context["query_id"])

        if response.error() != QtNetwork.QNetworkReply.NoError:
            error_code = response.error()
            error_message = response.errorString()

            if not ignore_errors:
                log.info("Response error: %s (error: %d)", error_message, error_code)

            if error_code < 200:
                if not ignore_errors:
                    self.close()
                    if callback is not None:
                        callback({"message": error_message}, error=True, server=server, context=context)
                return
            else:
                status = response.attribute(QtNetwork.QNetworkRequest.HttpStatusCodeAttribute)
                if status == 401:
                    log.error(error_message)

            try:
                body = bytes(response.readAll()).decode("utf-8").strip("\0")
                # Some time antivirus intercept our query and reply with garbage content
            except UnicodeError:
                body = None
            content_type = response.header(QtNetwork.QNetworkRequest.ContentTypeHeader)
            if callback is not None:
                if not body or content_type != "application/json":
                    callback({"message": error_message}, error=True, server=server, context=context)
                else:
                    log.debug(body)
                    try:
                        callback(json.loads(body), error=True, server=server, context=context)
                    except ValueError:
<<<<<<< HEAD
                        # It happens when an antivirus catch the communication and send is error page without changing the Content Type
                        callback({"message": error_message}, error=True, server=server, context=context)
=======
                        # It happens when an antivirus catch the communication and send is error page without changing the Content Type
                        callback({"message": error_message}, error=True, server=self, context=context)
>>>>>>> 0f00e206
        else:
            status = response.attribute(QtNetwork.QNetworkRequest.HttpStatusCodeAttribute)
            log.debug("Decoding response from {} response {}".format(response.url().toString(), status))
            try:
                body = bytes(response.readAll()).decode("utf-8").strip("\0")
            # Some time anti-virus intercept our query and reply with garbage content
            except UnicodeDecodeError:
                body = None
            content_type = response.header(QtNetwork.QNetworkRequest.ContentTypeHeader)
            log.debug(body)
            if body and len(body.strip(" \n\t")) > 0 and content_type == "application/json":
                params = json.loads(body)
            else:
                params = {}
            if callback is not None:
                if status >= 400:
                    callback(params, error=True, server=server, context=context)
                else:
                    callback(params, server=server, context=context, raw_body=body)
        # response.deleteLater()
        if status == 400:
            try:
                params = json.loads(body)
                e = HttpBadRequest(body)
                e.fingerprint = params["path"]
            # If something goes wrong for a any reason just raise the bad request
            except Exception:
                e = HttpBadRequest(body)
            raise e
<|MERGE_RESOLUTION|>--- conflicted
+++ resolved
@@ -428,13 +428,8 @@
             response.uploadProgress.connect(qpartial(self._notify_progress_upload, context["query_id"]))
             response.downloadProgress.connect(qpartial(self._notify_progress_download, context["query_id"]))
             # Should be the last operation otherwise we have race condition in Qt
-<<<<<<< HEAD
-            # where query start before finishing connect to everything
+            # where query start before finishing connect to everything
             self._notify_progress_start_query(context["query_id"], progressText, response)
-=======
-            # where query start before finishing connect to everything
-            self.notify_progress_start_query(context["query_id"], progressText, response)
->>>>>>> 0f00e206
 
         if timeout is not None:
             QtCore.QTimer.singleShot(timeout * 1000, qpartial(self._timeoutSlot, response))
@@ -537,13 +532,8 @@
                     try:
                         callback(json.loads(body), error=True, server=server, context=context)
                     except ValueError:
-<<<<<<< HEAD
-                        # It happens when an antivirus catch the communication and send is error page without changing the Content Type
+                        # It happens when an antivirus catch the communication and send is error page without changing the Content Type
                         callback({"message": error_message}, error=True, server=server, context=context)
-=======
-                        # It happens when an antivirus catch the communication and send is error page without changing the Content Type
-                        callback({"message": error_message}, error=True, server=self, context=context)
->>>>>>> 0f00e206
         else:
             status = response.attribute(QtNetwork.QNetworkRequest.HttpStatusCodeAttribute)
             log.debug("Decoding response from {} response {}".format(response.url().toString(), status))
