# -*- coding: utf-8 -*-
#
# Copyright (C) 2015 GNS3 Technologies Inc.
#
# This program is free software: you can redistribute it and/or modify
# it under the terms of the GNU General Public License as published by
# the Free Software Foundation, either version 3 of the License, or
# (at your option) any later version.
#
# This program is distributed in the hope that it will be useful,
# but WITHOUT ANY WARRANTY; without even the implied warranty of
# MERCHANTABILITY or FITNESS FOR A PARTICULAR PURPOSE.  See the
# GNU General Public License for more details.
#
# You should have received a copy of the GNU General Public License
# along with this program.  If not, see <http://www.gnu.org/licenses/>.


import json
import http
import uuid
import urllib.parse
import urllib.request
from functools import partial

from .version import __version__, __version_info__
from .qt import QtCore, QtNetwork

import logging
log = logging.getLogger(__name__)


class HttpBadRequest(Exception):
    pass


class HTTPClient(QtCore.QObject):

    """
    HTTP client.

    :param url: URL to connect to the server
    :param network_manager: A QT network manager
    """

    _instance_count = 1

    # Callback class used for displaying progress
    _progress_callback = None

    connected_signal = QtCore.Signal()
    connection_error_signal = QtCore.Signal(str)

    def __init__(self, url, network_manager):

        super().__init__()
        self._url = url
        self._version = ""

        url_settings = urllib.parse.urlparse(url)
        self.scheme = url_settings.scheme
        self.host = url_settings.netloc.split(":")[0]
        self.port = url_settings.port

        self._connected = False
        self._local = True
        self._cloud = False

        self._network_manager = network_manager

        # A buffer used by progress download
        self._buffer = {}

        # create an unique ID
        self._id = HTTPClient._instance_count
        HTTPClient._instance_count += 1

    def notify_progress_start_query(self, query_id):
        """
        Called when a query start
        """
        if HTTPClient._progress_callback:
            HTTPClient._progress_callback.add_query_signal.emit(query_id, "Waiting for {scheme}://{host}:{port}".format(scheme=self.scheme, host=self.host, port=self.port))

    def notify_progress_end_query(cls, query_id):
        """
        Called when a query is over
        """

        if HTTPClient._progress_callback:
            HTTPClient._progress_callback.remove_query_signal.emit(query_id)

    @classmethod
    def setProgressCallback(cls, progress_callback):
        """
        :param progress_callback: A progress callback instance
        """

        cls._progress_callback = progress_callback

    @staticmethod
    def reset():
        """Reset HTTP client internal variables"""

        HTTPClient._instance_count = 0

    def url(self):
        """Returns current server url"""

        return "{scheme}://{host}:{port}".format(scheme=self.scheme, host=self.host, port=self.port)

    def id(self):
        """
        Returns this HTTP Client identifier.
        :returns: HTTP client identifier (string)
        """

        return self._id

    def setLocal(self, value):
        """
        Sets either this is a connection to a local server or not.
        :param value: boolean
        """

        self._local = value

    def isLocal(self):
        """
        Returns either this is a connection to a local server or not.
        :returns: boolean
        """

        return self._local

    def connected(self):
        """
        Returns if the client is connected.
        :returns: True or False
        """

        return self._connected

    def close(self):
        """
        Closes the connection with the server.
        """

        self._connected = False

    def isServerRunning(self):
        """
        Check if a server is already running on this host.

        :returns: boolean
        """

        try:
            url = "{scheme}://{host}:{port}/v1/version".format(scheme=self.scheme, host=self.host, port=self.port)
            response = urllib.request.urlopen(url, timeout=2)
            content_type = response.getheader("CONTENT-TYPE")
            if response.status == 200 and content_type == "application/json":
                content = response.read()
                json_data = json.loads(content.decode("utf-8"))
                version = json_data.get("version")
                local_server = json_data.get("local", False)
                if version != __version__:
                    log.debug("Client version {} differs with server version {}".format(__version__, version))
                    return False
                if not local_server:
                    log.debug("Running server is not a GNS3 local server (not started with --local)")
                    return False
                return True
        except (OSError, urllib.error.HTTPError, http.client.BadStatusLine) as e:
            log.debug("No GNS3 server is already running on {}:{}: {}".format(self.host, self.port, e))
        return False

    def get(self, path, callback, body={}, context={}, downloadProgressCallback=None, showProgress=True):
        """
        HTTP GET on the remote server

        :param path: Remote path
        :param callback: callback method to call when the server replies
        :param context: Pass a context to the response callback
        :param body: params to send (dictionary)
        :param downloadProgressCallback: Callback called when received something, it can be an incomplete response
        :param showProgress: Display progress to the user
        """

        self.createHTTPQuery("GET", path, callback, context=context, body=body, downloadProgressCallback=downloadProgressCallback, showProgress=showProgress)

    def put(self, path, callback, body={}, context={}, downloadProgressCallback=None, showProgress=True):
        """
        HTTP PUT on the remote server

        :param path: Remote path
        :param callback: callback method to call when the server replies
        :param context: Pass a context to the response callback
        :param body: params to send (dictionary)
        :param downloadProgressCallback: Callback called when received something, it can be an incomplete response
        :param showProgress: Display progress to the user
        """

        self.createHTTPQuery("PUT", path, callback, context=context, body=body, downloadProgressCallback=downloadProgressCallback, showProgress=showProgress)

    def post(self, path, callback, body={}, context={}, downloadProgressCallback=None, showProgress=True):
        """
        HTTP POST on the remote server

        :param path: Remote path
        :param callback: callback method to call when the server replies
        :param context: Pass a context to the response callback
        :param body: params to send (dictionary)
        :param downloadProgressCallback: Callback called when received something, it can be an incomplete response
        :param showProgress: Display progress to the user
        """

        self.createHTTPQuery("POST", path, callback, context=context, body=body, downloadProgressCallback=downloadProgressCallback, showProgress=showProgress)

    def delete(self, path, callback, context={}, downloadProgressCallback=None, showProgress=True):
        """
        HTTP DELETE on the remote server

        :param path: Remote path
        :param callback: callback method to call when the server replies
        :param context: Pass a context to the response callback
        :param downloadProgressCallback: Callback called when received something, it can be an incomplete response
        :param showProgress: Display progress to the user
        """

        self.createHTTPQuery("DELETE", path, callback, context=context, downloadProgressCallback=downloadProgressCallback, showProgress=showProgress)

    def _request(self, url):
        """
        Get a QNetworkRequest object. You can mock this
        if you want low level mocking.

        :param url: Url of remote ressource (QtCore.QUrl)
        :returns: QT Network request (QtNetwork.QNetworkRequest)
        """

        return QtNetwork.QNetworkRequest(url)

    def createHTTPQuery(self, method, path, callback, body={}, context={}, downloadProgressCallback=None, showProgress=True):
        """
        Call the remote server, if not connected, check connection before

        :param method: HTTP method
        :param path: Remote path
        :param body: params to send (dictionary)
        :param callback: callback method to call when the server replies
        :param context: Pass a context to the response callback
        :param downloadProgressCallback: Callback called when received something, it can be an incomplete response
        :param showProgress: Display progress to the user
        :returns: QNetworkReply
        """

        if self._connected:
            return self.executeHTTPQuery(method, path, callback, body, context=context, downloadProgressCallback=downloadProgressCallback, showProgress=showProgress)
        else:
            log.info("Connection to {}:{}".format(self.host, self.port))
            return self.executeHTTPQuery("GET", "/version", partial(self._callbackConnect, method, path, callback, body, context), {}, downloadProgressCallback=downloadProgressCallback, showProgress=showProgress)

    def _callbackConnect(self, method, path, callback, body, original_context, params, error=False, **kwargs):
        """
        Callback after /version response. Continue execution of query

        :param method: HTTP method
        :param path: Remote path
        :param body: params to send (dictionary)
        :param original_context: Original context
        :param callback: callback method to call when the server replies
        """

        if error is not False:
            msg = "Can't connect to server {}://{}:{}".format(self.scheme, self.host, self.port)
            if callback is not None:
                callback({"message": msg}, error=True, server=self)
            return

        if "version" not in params or "local" not in params:
            msg = "The remote server {}://{}:{} is not a GNS 3 server".format(self.scheme, self.host, self.port)
            log.error(msg)
            if callback is not None:
                callback({"message": msg}, error=True, server=self)
            return

        if params["version"] != __version__:
            msg = "Client version {} differs with server version {}".format(__version__, params["version"])
            log.error(msg)
            # Official release
            if __version_info__[3] == 0:
                if callback is not None:
                    callback({"message": msg}, error=True, server=self)
                return
            else:
                print(msg)
                print("WARNING: Use a different client and server version can create bugs. Use it at your own risk.")
<<<<<<< HEAD
=======

        if params["local"] != self.isLocal():
            msg = "Running server is not a GNS3 local server (not started with --local)"
            log.error(msg)
            if callback is not None:
                callback({"message": msg}, error=True, server=self)
            return

>>>>>>> 6762ce34
        self.executeHTTPQuery(method, path, callback, body, context=original_context)
        self._connected = True
        self._version = params["version"]

    def executeHTTPQuery(self, method, path, callback, body, context={}, downloadProgressCallback=None, showProgress=True):
        """
        Call the remote server

        :param method: HTTP method
        :param path: Remote path
        :param body: params to send (dictionary)
        :param callback: callback method to call when the server replies
        :param context: Pass a context to the response callback
        :param downloadProgressCallback: Callback called when received something, it can be an incomplete response
        :param showProgress: Display progress to the user
        :returns: QNetworkReply
        """

        import copy
        context = copy.copy(context)
        context["query_id"] = str(uuid.uuid4())
        if showProgress:
            self.notify_progress_start_query(context["query_id"])
        log.debug("{method} {scheme}://{host}:{port}/v1{path} {body}".format(method=method, scheme=self.scheme, host=self.host, port=self.port, path=path, body=body))
        url = QtCore.QUrl("{scheme}://{host}:{port}/v1{path}".format(scheme=self.scheme, host=self.host, port=self.port, path=path))
        request = self._request(url)

        request.setRawHeader("User-Agent", "GNS3 QT Client v{version}".format(version=__version__))
        request.setRawHeader("Content-Type", "application/json")

        # By default QT doesn't support GET with even if it's in the RFC that's why we need to use sendCustomRequest
        if body is not None and len(body) != 0:
            body = json.dumps(body)
            request.setRawHeader("Content-Length", str(len(body)))
            data = QtCore.QByteArray(body)
            body = QtCore.QBuffer(self)
            body.setData(data)
            body.open(QtCore.QIODevice.ReadOnly)
        else:
            body = None

        response = self._network_manager.sendCustomRequest(request, method, body)

        response.finished.connect(partial(self._processResponse, response, callback, context))
        if downloadProgressCallback is not None:
            response.downloadProgress.connect(partial(self._processDownloadProgress, response, downloadProgressCallback, context))
        return response

    def _processDownloadProgress(self, response, callback, context):
        """
        Process a packet receive on the notification feed.
        The feed can contains partial JSON. If we found a
        part of a JSON we keep it for the next packet
        """

        if response.error() != QtNetwork.QNetworkReply.NoError:  # FIXME: check for any side effects of this line
            content = bytes(response.readAll())
            content_type = response.header(QtNetwork.QNetworkRequest.ContentTypeHeader)
            if content_type == "application/json":
                content = content.decode()
                if context["query_id"] in self._buffer:
                    content = self._buffer[context["query_id"]] + content
                try:
                    while True:
                        answer, index = json.JSONDecoder().raw_decode(content)
                        callback(answer, server=self, context=context)
                        content = content[index:]
                except ValueError:  # Partial JSON
                    self._buffer[context["query_id"]] = content
            else:
                callback(content, server=self, context=context)

            if HTTPClient._progress_callback and HTTPClient._progress_callback.progress_dialog():
                request_canceled = partial(self._requestCanceled, response, context)
                HTTPClient._progress_callback.progress_dialog().canceled.connect(request_canceled)

    def _requestCanceled(self, response, context):

        if response.isRunning():
            response.abort()
        if "query_id" in context:
            self.notify_progress_end_query(context["query_id"])

    def _processResponse(self, response, callback, context):

        status = None
        body = None

        if "query_id" in context:
            self.notify_progress_end_query(context["query_id"])
        if response.error() != QtNetwork.QNetworkReply.NoError:
            error_code = response.error()
            if error_code < 200:
                self._connected = False
            else:
                status = response.attribute(QtNetwork.QNetworkRequest.HttpStatusCodeAttribute)
            error_message = response.errorString()
            log.info("Response error: {}".format(error_message))
            try:
                body = bytes(response.readAll()).decode("utf-8").strip("\0")
                # Some time antivirus intercept our query and reply with garbage content
            except UnicodeError:
                body = None
            content_type = response.header(QtNetwork.QNetworkRequest.ContentTypeHeader)
            if callback is not None:
                if not body or content_type != "application/json":
                    callback({"message": error_message}, error=True, server=self, context=context)
                else:
                    log.debug(body)
                    callback(json.loads(body), error=True, server=self, context=context)
        else:
            status = response.attribute(QtNetwork.QNetworkRequest.HttpStatusCodeAttribute)
            log.debug("Decoding response from {} response {}".format(response.url().toString(), status))
            body = bytes(response.readAll()).decode("utf-8").strip("\0")
            content_type = response.header(QtNetwork.QNetworkRequest.ContentTypeHeader)
            log.debug(body)
            if body and len(body.strip(" \n\t")) > 0 and content_type == "application/json":
                params = json.loads(body)
            else:
                params = {}
            if callback is not None:
                if status >= 400:
                    callback(params, error=True, server=self, context=context)
                else:
                    callback(params, server=self, context=context)
        # response.deleteLater()
        if status == 400:
            raise HttpBadRequest(body)

    def dump(self):
        """
        Returns a representation of this server.
        :returns: dictionary
        """

        return {"id": self._id,
                "host": self.host,
                "port": self.port,
                "local": self._local,
                "cloud": self._cloud}

    def isCloud(self):
        return False<|MERGE_RESOLUTION|>--- conflicted
+++ resolved
@@ -296,8 +296,6 @@
             else:
                 print(msg)
                 print("WARNING: Use a different client and server version can create bugs. Use it at your own risk.")
-<<<<<<< HEAD
-=======
 
         if params["local"] != self.isLocal():
             msg = "Running server is not a GNS3 local server (not started with --local)"
@@ -306,7 +304,6 @@
                 callback({"message": msg}, error=True, server=self)
             return
 
->>>>>>> 6762ce34
         self.executeHTTPQuery(method, path, callback, body, context=original_context)
         self._connected = True
         self._version = params["version"]
