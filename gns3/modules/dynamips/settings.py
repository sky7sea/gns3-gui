# -*- coding: utf-8 -*-
#
# Copyright (C) 2014 GNS3 Technologies Inc.
#
# This program is free software: you can redistribute it and/or modify
# it under the terms of the GNU General Public License as published by
# the Free Software Foundation, either version 3 of the License, or
# (at your option) any later version.
#
# This program is distributed in the hope that it will be useful,
# but WITHOUT ANY WARRANTY; without even the implied warranty of
# MERCHANTABILITY or FITNESS FOR A PARTICULAR PURPOSE.  See the
# GNU General Public License for more details.
#
# You should have received a copy of the GNU General Public License
# along with this program.  If not, see <http://www.gnu.org/licenses/>.

"""
Default Dynamips settings.
"""

import sys
import os
from collections import OrderedDict


# default path to Dynamips executable
if sys.platform.startswith("win"):
    DEFAULT_DYNAMIPS_PATH = r"dynamips\dynamips.exe"
elif sys.platform.startswith("darwin") and hasattr(sys, "frozen"):
    DEFAULT_DYNAMIPS_PATH = os.path.join(os.getcwd(), "dynamips")
else:
    paths = [os.getcwd()] + os.environ["PATH"].split(os.pathsep)
    # look for dynamips in the current working directory and $PATH
    DEFAULT_DYNAMIPS_PATH = "dynamips"
    for path in paths:
        try:
            if "dynamips" in os.listdir(path) and os.access(os.path.join(path, "dynamips"), os.X_OK):
                DEFAULT_DYNAMIPS_PATH = os.path.join(path, "dynamips")
                break
        except OSError:
            continue

DYNAMIPS_SETTINGS = {
    "path": DEFAULT_DYNAMIPS_PATH,
    "hypervisor_start_port_range": 7200,
    "hypervisor_end_port_range": 7700,
    "console_start_port_range": 2001,
    "console_end_port_range": 2500,
    "aux_start_port_range": 2501,
    "aux_end_port_range": 3000,
    "udp_start_port_range": 10001,
    "udp_end_port_range": 20000,
    "use_local_server": True,
    "allocate_hypervisor_per_device": True,
    "memory_usage_limit_per_hypervisor": 1024,
    "allocate_hypervisor_per_ios_image": True,
    "ghost_ios_support": True,
    "jit_sharing_support": False,
    "sparse_memory_support": True,
    "mmap_support": True,
}

DYNAMIPS_SETTING_TYPES = {
    "path": str,
    "hypervisor_start_port_range": int,
    "hypervisor_end_port_range": int,
    "console_start_port_range": int,
    "console_end_port_range": int,
    "aux_start_port_range": int,
    "aux_end_port_range": int,
    "udp_start_port_range": int,
    "udp_end_port_range": int,
    "use_local_server": bool,
    "allocate_hypervisor_per_device": bool,
    "memory_usage_limit_per_hypervisor": int,
    "allocate_hypervisor_per_ios_image": bool,
    "ghost_ios_support": bool,
    "jit_sharing_support": bool,
    "sparse_memory_support": bool,
    "mmap_support": bool,
}

# supported platforms with the default RAM value
PLATFORMS_DEFAULT_RAM = {"c1700": 64,
                         "c2600": 64,
                         "c2691": 128,
                         "c3600": 128,
                         "c3725": 128,
                         "c3745": 128,
                         "c7200": 512}

# platforms with supported chassis
CHASSIS = {"c1700": ("1720", "1721", "1750", "1751", "1760"),
           "c2600": ("2610", "2611", "2620", "2621", "2610XM", "2611XM", "2620XM", "2621XM", "2650XM", "2651XM"),
           "c3600": ("3620", "3640", "3660")}

<<<<<<< HEAD
STATIC_SERVER_TYPES = OrderedDict((("local", "local"),
                                   ("cloud", "cloud")))
=======
# Network modules for the c2600 platform
C2600_NMS = (
    "NM-1FE-TX",
    "NM-1E",
    "NM-4E",
    "NM-16ESW"
)

# Network modules for the c3600 platform
C3600_NMS = (
    "NM-1FE-TX",
    "NM-1E",
    "NM-4E",
    "NM-16ESW",
    "NM-4T"
)

# Network modules for the c3700 platform
C3700_NMS = (
    "NM-1FE-TX",
    "NM-4T",
    "NM-16ESW",
)

# Port adapters for the c7200 platform
C7200_PAS = (
    "PA-A1",
    "PA-FE-TX",
    "PA-2FE-TX",
    "PA-GE",
    "PA-4T+",
    "PA-8T",
    "PA-4E",
    "PA-8E",
    "PA-POS-OC3",
)

# I/O controller for the c7200 platform
IO_C7200 = ("C7200-IO-FE",
            "C7200-IO-2FE",
            "C7200-IO-GE-E"
)

"""
Build the adapter compatibility matrix:

ADAPTER_MATRIX = {
    "c3600" : {                     # Router model
        "3620" : {                  # Router chassis (if applicable)
            { 0 : ("NM-1FE-TX", "NM_1E", ...)
            }
        }
    }
"""

ADAPTER_MATRIX = {}
for platform in ("c1700", "c2600", "c2691", "c3725", "c3745", "c3600", "c7200"):
    ADAPTER_MATRIX[platform] = {}

# 1700s have one interface on the MB, 2 sub-slots for WICs, an no NM slots
for chassis in ("1720", "1721", "1750", "1751", "1760"):
    ADAPTER_MATRIX["c1700"][chassis] = {0: "C1700-MB-1FE"}

# Add a fake NM in slot 1 on 1751s and 1760s to provide two WIC slots
for chassis in ("1751", "1760"):
    ADAPTER_MATRIX["c1700"][chassis][1] = "C1700-MB-WIC1"

# 2600s have one or more interfaces on the MB , 2 subslots for WICs, and an available NM slot 1
for chassis in ("2620", "2610XM", "2620XM", "2650XM"):
    ADAPTER_MATRIX["c2600"][chassis] = {0: "C2600-MB-1FE", 1: C2600_NMS}

for chassis in ("2621", "2611XM", "2621XM", "2651XM"):
    ADAPTER_MATRIX["c2600"][chassis] = {0: "C2600-MB-2FE", 1: C2600_NMS}

ADAPTER_MATRIX["c2600"]["2610"] = {0: "C2600-MB-1E", 1: C2600_NMS}
ADAPTER_MATRIX["c2600"]["2611"] = {0: "C2600-MB-2E", 1: C2600_NMS}

# 2691s have two FEs on the motherboard and one NM slot
ADAPTER_MATRIX["c2691"][""] = {0: "GT96100-FE", 1: C3700_NMS}

# 3620s have two generic NM slots
ADAPTER_MATRIX["c3600"]["3620"] = {}
for slot in range(2):
    ADAPTER_MATRIX["c3600"]["3620"][slot] = C3600_NMS

# 3640s have four generic NM slots
ADAPTER_MATRIX["c3600"]["3640"] = {}
for slot in range(4):
    ADAPTER_MATRIX["c3600"]["3640"][slot] = C3600_NMS

# 3660s have 2 FEs on the motherboard and 6 generic NM slots
ADAPTER_MATRIX["c3600"]["3660"] = {0: "Leopard-2FE"}
for slot in range(1, 7):
    ADAPTER_MATRIX["c3600"]["3660"][slot] = C3600_NMS

# 3725s have 2 FEs on the motherboard and 2 generic NM slots
ADAPTER_MATRIX["c3725"][""] = {0: "GT96100-FE"}
for slot in range(1, 3):
    ADAPTER_MATRIX["c3725"][""][slot] = C3700_NMS

# 3745s have 2 FEs on the motherboard and 4 generic NM slots
ADAPTER_MATRIX["c3745"][""] = {0: "GT96100-FE"}
for slot in range(1, 5):
    ADAPTER_MATRIX["c3745"][""][slot] = C3700_NMS

# 7206s allow an IO controller in slot 0, and a generic PA in slots 1-6
ADAPTER_MATRIX["c7200"][""] = {0: IO_C7200}
for slot in range(1, 7):
    ADAPTER_MATRIX["c7200"][""][slot] = C7200_PAS

C1700_WICS = ("WIC-1T", "WIC-2T", "WIC-1ENET")
C2600_WICS = ("WIC-1T", "WIC-2T")
C3700_WICS = ("WIC-1T", "WIC-2T")

WIC_MATRIX = {}

WIC_MATRIX["c1700"] = {0: C1700_WICS, 1: C1700_WICS}
WIC_MATRIX["c2600"] = {0: C2600_WICS, 1: C2600_WICS, 2: C2600_WICS}
WIC_MATRIX["c2691"] = {0: C3700_WICS, 1: C3700_WICS, 2: C3700_WICS}
WIC_MATRIX["c3725"] = {0: C3700_WICS, 1: C3700_WICS, 2: C3700_WICS}
WIC_MATRIX["c3745"] = {0: C3700_WICS, 1: C3700_WICS, 2: C3700_WICS}
>>>>>>> 4606e501
<|MERGE_RESOLUTION|>--- conflicted
+++ resolved
@@ -95,10 +95,6 @@
            "c2600": ("2610", "2611", "2620", "2621", "2610XM", "2611XM", "2620XM", "2621XM", "2650XM", "2651XM"),
            "c3600": ("3620", "3640", "3660")}
 
-<<<<<<< HEAD
-STATIC_SERVER_TYPES = OrderedDict((("local", "local"),
-                                   ("cloud", "cloud")))
-=======
 # Network modules for the c2600 platform
 C2600_NMS = (
     "NM-1FE-TX",
@@ -220,4 +216,6 @@
 WIC_MATRIX["c2691"] = {0: C3700_WICS, 1: C3700_WICS, 2: C3700_WICS}
 WIC_MATRIX["c3725"] = {0: C3700_WICS, 1: C3700_WICS, 2: C3700_WICS}
 WIC_MATRIX["c3745"] = {0: C3700_WICS, 1: C3700_WICS, 2: C3700_WICS}
->>>>>>> 4606e501
+
+STATIC_SERVER_TYPES = OrderedDict((("local", "local"),
+                                   ("cloud", "cloud")))