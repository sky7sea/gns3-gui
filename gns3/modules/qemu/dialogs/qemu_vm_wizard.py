--- conflicted
+++ resolved
@@ -140,13 +140,8 @@
 
             is_64bit = sys.maxsize > 2 ** 32
             if sys.platform.startswith("win"):
-<<<<<<< HEAD
                 if self.uiTypeComboBox.currentText() != "Default" and self.uiLocalRadioButton.isChecked():
                     search_string = r"qemu-0.13.0\qemu-system-i386w.exe"
-=======
-                if self.uiTypeComboBox.currentText() != "Default" and (Qemu.instance().settings()["use_local_server"] or self.uiLocalRadioButton.isChecked()):
-                    search_string = r"qemu-0.11.0\qemu.exe"
->>>>>>> 85e74b48
                 elif is_64bit:
                     # default is qemu-system-x86_64w.exe on Windows 64-bit with a remote server
                     search_string = "x86_64w.exe"
