--- conflicted
+++ resolved
@@ -163,11 +163,8 @@
     "cloud_store_api_key": False,
     # no default value at startup, users must choose and we need to know if they've already done it
     "cloud_store_api_key_chosen": False,
-<<<<<<< HEAD
     "cloud_provider": "",
     "cloud_region": "",
-=======
->>>>>>> c0ffa124
 }
 
 CLOUD_SETTINGS_TYPES = {
@@ -175,7 +172,6 @@
     "cloud_api_key": str,
     "cloud_store_api_key": bool,
     "cloud_store_api_key_chosen": bool,
-<<<<<<< HEAD
     "cloud_provider": str,
     "cloud_region": str,
 }
@@ -189,6 +185,11 @@
 # TODO following should be retrieved from the cloud API
 CLOUD_REGIONS = {
     "us": "United States"
-=======
->>>>>>> c0ffa124
+}
+
+CLOUD_SETTINGS_TYPES = {
+    "cloud_user_name": str,
+    "cloud_api_key": str,
+    "cloud_store_api_key": bool,
+    "cloud_store_api_key_chosen": bool,
 }