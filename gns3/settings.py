# -*- coding: utf-8 -*-
#
# Copyright (C) 2014 GNS3 Technologies Inc.
#
# This program is free software: you can redistribute it and/or modify
# it under the terms of the GNU General Public License as published by
# the Free Software Foundation, either version 3 of the License, or
# (at your option) any later version.
#
# This program is distributed in the hope that it will be useful,
# but WITHOUT ANY WARRANTY; without even the implied warranty of
# MERCHANTABILITY or FITNESS FOR A PARTICULAR PURPOSE.  See the
# GNU General Public License for more details.
#
# You should have received a copy of the GNU General Public License
# along with this program.  If not, see <http://www.gnu.org/licenses/>.

"""
Default general settings.
"""

import os
import sys
import platform

# Default projects directory location
DEFAULT_PROJECTS_PATH = os.path.normpath(os.path.expanduser("~/GNS3/projects"))

# Default images directory location
DEFAULT_IMAGES_PATH = os.path.normpath(os.path.expanduser("~/GNS3/images"))

DEFAULT_LOCAL_SERVER_HOST = "127.0.0.1"
DEFAULT_LOCAL_SERVER_PORT = 8000

# Pre-configured Telnet console commands on various OSes
if sys.platform.startswith("win"):
    if "PROGRAMFILES(X86)" in os.environ:
        # windows 64-bit
        program_files = os.environ["PROGRAMFILES"]
        program_files_x86 = os.environ["PROGRAMFILES(X86)"]
    else:
        # windows 32-bit
        program_files_x86 = program_files = os.environ["PROGRAMFILES"]

    PRECONFIGURED_TELNET_CONSOLE_COMMANDS = {'Putty (included with GNS3)': 'putty.exe -telnet %h %p -wt "%d" -gns3 5 -skin 4',
                                             'SuperPutty (included with GNS3)': r'SuperPutty.exe -telnet "%h -P %p -wt \"%d\""',
                                             'SecureCRT': r'"{}\VanDyke Software\SecureCRT\SecureCRT.exe" /SCRIPT securecrt.vbs /ARG "%d" /T /TELNET %h %p'.format(program_files),
                                             'TeraTerm Pro': r'"{}\teraterm\ttermpro.exe" /W="%d" /M="ttstart.macro" /T=1 %h %p'.format(program_files_x86),
                                             'Telnet': 'telnet %h %p',
                                             'Xshell 4': r'"{}\NetSarang\Xshell 4\xshell.exe" -url telnet://%h:%p'.format(program_files_x86),
                                             'ZOC 6': r'"{}\ZOC6\zoc.exe" "/TELNET:%h:%p" /TABBED "/TITLE:%d"'.format(program_files_x86)}

    # default on Windows
    DEFAULT_TELNET_CONSOLE_COMMAND = PRECONFIGURED_TELNET_CONSOLE_COMMANDS["Putty (included with GNS3)"]

elif sys.platform.startswith("darwin"):
    # Mac OS X
    PRECONFIGURED_TELNET_CONSOLE_COMMANDS = {
        'Terminal': "osascript -e 'tell application \"Terminal\"'"
                    " -e 'activate'"
                    " -e 'set _tab to do script \"telnet %h %p ; exit\"'"
                    " -e 'delay 1'"
                    " -e 'repeat while _tab exists'"
                    " -e 'delay 1'"
                    " -e 'end repeat'"
                    " -e 'end tell'",
        'iTerm': "osascript -e 'tell application \"iTerm\"'"
                 " -e 'activate'"
                 " -e 'if (count of terminals) = 0 then'"
                 " -e '  set t to (make new terminal)'"
                 " -e 'else'"
                 " -e '  set t to current terminal'"
                 " -e 'end if'"
                 " -e 'tell t'"
                 " -e '  set s to (make new session at the end of sessions)'"
                 " -e '  tell s'"
                 " -e '    exec command (\"telnet %h %p\")'"
                 " -e '    delay 1'"
                 " -e '    repeat while s exists'"
                 " -e '      delay 1'"
                 " -e '    end repeat'"
                 " -e '  end tell'"
                 " -e 'end tell'"
                 " -e 'end tell'",
        'SecureCRT': '/Applications/SecureCRT.app/Contents/MacOS/SecureCRT /ARG "%d" /T /TELNET %h %p',
        'ZOC 6': '/Applications/zoc6.app/Contents/MacOS/zoc6 "/TELNET:%h:%p" /TABBED "/TITLE:%d"'
    }

    # default Mac OS X Telnet console command
    DEFAULT_TELNET_CONSOLE_COMMAND = PRECONFIGURED_TELNET_CONSOLE_COMMANDS["Terminal"]

else:
    PRECONFIGURED_TELNET_CONSOLE_COMMANDS = {'Xterm': 'xterm -T "%d" -e "telnet %h %p"',
                                             'Putty': 'putty -telnet %h %p -title "%d" -sl 2500 -fg SALMON1 -bg BLACK',
                                             'Gnome Terminal': 'gnome-terminal -t "%d" -e "telnet %h %p"',
                                             'Xfce4 Terminal': 'xfce4-terminal -T "%d" -e "telnet %h %p"',
                                             'ROXTerm': 'roxterm -n "%d" --tab -e "telnet %h %p"',
                                             'KDE Konsole': 'konsole --new-tab -p tabtitle="%d" -e "telnet %h %p"',
                                             'SecureCRT': 'SecureCRT /T /N "%d"  /TELNET %h %p',
                                             'Mate Terminal': 'mate-terminal --tab -e "telnet %h %p"  -t "%d"'}

    # default Telnet console command on other systems
    DEFAULT_TELNET_CONSOLE_COMMAND = PRECONFIGURED_TELNET_CONSOLE_COMMANDS["Xterm"]

    if sys.platform.startswith("linux"):
        distro = platform.linux_distribution()[0]
        if distro == "Debian" or distro == "Ubuntu" or distro == "LinuxMint":
            DEFAULT_TELNET_CONSOLE_COMMAND = PRECONFIGURED_TELNET_CONSOLE_COMMANDS["Gnome Terminal"]

# Pre-configured serial console commands on various OSes
if sys.platform.startswith("win"):
    # Windows
    PRECONFIGURED_SERIAL_CONSOLE_COMMANDS = {'Putty (included with GNS3)': 'putty.exe -serial %s -wt "%d [Local Console]" -gns3 5',
                                             'SuperPutty': r'SuperPutty.exe -serial "%s -wt \"%d\""'}

    # default Windows serial console command
    if os.path.exists(os.getcwd() + os.sep + "SuperPutty.exe"):
        DEFAULT_SERIAL_CONSOLE_COMMAND = PRECONFIGURED_SERIAL_CONSOLE_COMMANDS["SuperPutty"]
    else:
        DEFAULT_SERIAL_CONSOLE_COMMAND = PRECONFIGURED_SERIAL_CONSOLE_COMMANDS["Putty (included with GNS3)"]

elif sys.platform.startswith("darwin"):
    # Mac OS X
    PRECONFIGURED_SERIAL_CONSOLE_COMMANDS = {'Terminal + nc': "/usr/bin/osascript -e 'tell application \"terminal\" to do script with command \"stty raw; nc -U \\\"%s\\\"; exit\"'",
                                             'Terminal + socat': "/usr/bin/osascript -e 'tell application \"terminal\" to do script with command \"socat UNIX-CONNECT:\\\"%s\\\" stdio,raw,echo=0 ; exit\"'"}

    # default Mac OS X serial console command
    DEFAULT_SERIAL_CONSOLE_COMMAND = PRECONFIGURED_SERIAL_CONSOLE_COMMANDS['Terminal + nc']

else:
    PRECONFIGURED_SERIAL_CONSOLE_COMMANDS = {'Xterm + socat': 'xterm -T "%d" -e \'socat UNIX-CONNECT:"%s" stdio,raw,echo=0\'',
                                             'Gnome Terminal + socat': 'gnome-terminal -t "%d" -e \'socat UNIX-CONNECT:"%s" stdio,raw,echo=0\'',
                                             'Konsole + socat': 'konsole --new-tab -p tabtitle="%d" -e \'socat UNIX-CONNECT:"%s" stdio,raw,echo=0\''}

    # default serial console command on other systems
    DEFAULT_SERIAL_CONSOLE_COMMAND = PRECONFIGURED_SERIAL_CONSOLE_COMMANDS["Xterm + socat"]

    if sys.platform.startswith("linux"):
        distro = platform.linux_distribution()[0]
        if distro == "Debian" or distro == "Ubuntu" or distro == "LinuxMint":
            DEFAULT_SERIAL_CONSOLE_COMMAND = PRECONFIGURED_SERIAL_CONSOLE_COMMANDS["Gnome Terminal + socat"]

# Pre-configured packet capture reader commands on various OSes
WIRESHARK_NORMAL_CAPTURE = "Wireshark Traditional Capture"
WIRESHARK_LIVE_TRAFFIC_CAPTURE = "Wireshark Live Traffic Capture"

if sys.platform.startswith("win"):
    PRECONFIGURED_PACKET_CAPTURE_READER_COMMANDS = {WIRESHARK_NORMAL_CAPTURE: "{}\Wireshark\wireshark.exe %c".format(os.environ["PROGRAMFILES"]),
                                                    WIRESHARK_LIVE_TRAFFIC_CAPTURE: 'tail.exe -f -c +0b %c | "{}\Wireshark\wireshark.exe" -k -i -'.format(os.environ["PROGRAMFILES"])}

elif sys.platform.startswith("darwin"):
    # Mac OS X
    PRECONFIGURED_PACKET_CAPTURE_READER_COMMANDS = {WIRESHARK_NORMAL_CAPTURE: "/usr/bin/open -a /Applications/Wireshark.app %c",
                                                    WIRESHARK_LIVE_TRAFFIC_CAPTURE: "tail -f -c +0 %c | /Applications/Wireshark.app/Contents/Resources/bin/wireshark -k -i -"}

elif sys.platform.startswith("freebsd"):
    # FreeBSD
    PRECONFIGURED_PACKET_CAPTURE_READER_COMMANDS = {WIRESHARK_NORMAL_CAPTURE: "wireshark %c",
                                                    WIRESHARK_LIVE_TRAFFIC_CAPTURE: "gtail -f -c +0b %c | wireshark -k -i -"}
else:
    PRECONFIGURED_PACKET_CAPTURE_READER_COMMANDS = {WIRESHARK_NORMAL_CAPTURE: "wireshark %c",
                                                    WIRESHARK_LIVE_TRAFFIC_CAPTURE: "tail -f -c +0b %c | wireshark -k -i -"}

DEFAULT_PACKET_CAPTURE_READER_COMMAND = PRECONFIGURED_PACKET_CAPTURE_READER_COMMANDS[WIRESHARK_LIVE_TRAFFIC_CAPTURE]

DEFAULT_PACKET_CAPTURE_ANALYZER_COMMAND = ""
if sys.platform.startswith("win") and "PROGRAMFILES(X86)" in os.environ:
    # Windows 64-bit
    DEFAULT_PACKET_CAPTURE_ANALYZER_COMMAND = r'"{}\SolarWinds\ResponseTimeViewer\ResponseTimeViewer.exe" %c'.format(os.environ["PROGRAMFILES(X86)"])

STYLES = ["Charcoal", "Classic", "Legacy"]

if sys.platform.startswith("win"):
    DEFAULT_STYLE = "Classic"
else:
    DEFAULT_STYLE = "Charcoal"

GENERAL_SETTINGS = {
    "style": DEFAULT_STYLE,
    "auto_launch_project_dialog": True,
    "auto_screenshot": True,
    "check_for_update": True,
    "last_check_for_update": 0,
    "slow_device_start_all": 0,
    "link_manual_mode": True,
    "telnet_console_command": DEFAULT_TELNET_CONSOLE_COMMAND,
    "serial_console_command": DEFAULT_SERIAL_CONSOLE_COMMAND,
    "auto_close_console": True,
    "bring_console_to_front": True,
    "delay_console_all": 500,
    "default_local_news": False,
    "hide_news_dock_widget": False,
    "debug_level": 0,
}

GRAPHICS_VIEW_SETTINGS = {
    "scene_width": 2000,
    "scene_height": 1000,
    "draw_rectangle_selected_item": False,
    "draw_link_status_points": True,
    "default_label_font": "TypeWriter,10,-1,5,75,0,0,0,0,0",
    "default_label_color": "#000000",
}

LOCAL_SERVER_SETTINGS = {
    "path": "",
    "ubridge_path": "",
    "host": DEFAULT_LOCAL_SERVER_HOST,
    "port": DEFAULT_LOCAL_SERVER_PORT,
    "images_path": DEFAULT_IMAGES_PATH,
    "projects_path": DEFAULT_PROJECTS_PATH,
    "report_errors": True,
    "auto_start": True,
    "allow_console_from_anywhere": False,
    "auth": True,
    "console_start_port_range": 2001,
    "console_end_port_range": 5000,
    "udp_start_port_range": 10000,
    "udp_end_port_range": 20000,
}

<<<<<<< HEAD
=======
LOCAL_SERVER_SETTING_TYPES = {
    "path": str,
    "host": str,
    "port": int,
    "images_path": str,
    "projects_path": str,
    "report_errors": bool,
    "auto_start": bool,
    "allow_console_from_anywhere": bool,
    "auth": bool,
    "console_start_port_range": int,
    "console_end_port_range": int,
    "udp_start_port_range": int,
    "udp_end_port_range": int,
}

>>>>>>> c3cadf0d
PACKET_CAPTURE_SETTINGS = {
    "packet_capture_reader_command": DEFAULT_PACKET_CAPTURE_READER_COMMAND,
    "command_auto_start": True,
    "packet_capture_analyzer_command": DEFAULT_PACKET_CAPTURE_ANALYZER_COMMAND,
}

GNS3_VM_SETTINGS = {
    "auto_start": True,
    "vmname": "GNS3 VM",
    "virtualization": "vmware"
}

ENABLE_CLOUD = False

CLOUD_SETTINGS = {
    "cloud_user_name": "",
    "cloud_api_key": "",
    "cloud_store_api_key": False,
    # no default value at startup, users must choose and we need to know if they've already done it
    "cloud_store_api_key_chosen": False,
    "cloud_provider": "rackspace",
    "cloud_region": "",
    "instances_per_project": 0,
    "default_flavor": "",
    "new_instance_flavor": "",
    "accepted_terms": False,
    "instance_timeout": 30,
    "default_image": "",
}

CLOUD_SETTINGS_TYPES = {
    "cloud_user_name": str,
    "cloud_api_key": str,
    "cloud_store_api_key": bool,
    "cloud_store_api_key_chosen": bool,
    "cloud_provider": str,
    "cloud_region": str,
    "instances_per_project": int,
    "default_flavor": str,
    "new_instance_flavor": str,
    "accepted_terms": bool,
    "instance_timeout": int,
    "default_image": str,
}

# TODO proof of concept, needs review
CLOUD_PROVIDERS = {
    "rackspace": ("Rackspace", 'gns3.cloud.rackspace_ctrl.RackspaceCtrl'),
}

# heartbeat_freq is in milliseconds
DEFAULT_HEARTBEAT_FREQ = 60000<|MERGE_RESOLUTION|>--- conflicted
+++ resolved
@@ -219,25 +219,6 @@
     "udp_end_port_range": 20000,
 }
 
-<<<<<<< HEAD
-=======
-LOCAL_SERVER_SETTING_TYPES = {
-    "path": str,
-    "host": str,
-    "port": int,
-    "images_path": str,
-    "projects_path": str,
-    "report_errors": bool,
-    "auto_start": bool,
-    "allow_console_from_anywhere": bool,
-    "auth": bool,
-    "console_start_port_range": int,
-    "console_end_port_range": int,
-    "udp_start_port_range": int,
-    "udp_end_port_range": int,
-}
-
->>>>>>> c3cadf0d
 PACKET_CAPTURE_SETTINGS = {
     "packet_capture_reader_command": DEFAULT_PACKET_CAPTURE_READER_COMMAND,
     "command_auto_start": True,
