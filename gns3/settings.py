--- conflicted
+++ resolved
@@ -270,35 +270,14 @@
     "auto_close_console": True,
     "bring_console_to_front": True,
     "delay_console_all": 500,
-<<<<<<< HEAD
     "default_local_news": False,
     "hide_getting_started_dialog": False,
     "hide_setup_wizard": False,
     "debug_level": 0,
     "recent_files": [],
     "geometry": "",
-    "state": ""
-=======
+    "state": "",
     "debug_level": 0,
-}
-
-GENERAL_SETTING_TYPES = {
-    "style": str,
-    "auto_launch_project_dialog": bool,
-    "auto_screenshot": bool,
-    "check_for_update": bool,
-    "send_stats": bool,
-    "stats_visitor_id": str,
-    "last_check_for_update": int,
-    "slow_device_start_all": int,
-    "link_manual_mode": bool,
-    "telnet_console_command": str,
-    "serial_console_command": str,
-    "auto_close_console": bool,
-    "bring_console_to_front": bool,
-    "delay_console_all": int,
-    "debug_level": int,
->>>>>>> f7e398ed
 }
 
 GRAPHICS_VIEW_SETTINGS = {
