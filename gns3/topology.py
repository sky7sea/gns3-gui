# -*- coding: utf-8 -*-
#
# Copyright (C) 2013 GNS3 Technologies Inc.
#
# This program is free software: you can redistribute it and/or modify
# it under the terms of the GNU General Public License as published by
# the Free Software Foundation, either version 3 of the License, or
# (at your option) any later version.
#
# This program is distributed in the hope that it will be useful,
# but WITHOUT ANY WARRANTY; without even the implied warranty of
# MERCHANTABILITY or FITNESS FOR A PARTICULAR PURPOSE.  See the
# GNU General Public License for more details.
#
# You should have received a copy of the GNU General Public License
# along with this program.  If not, see <http://www.gnu.org/licenses/>.

"""
Contains this entire topology: nodes and links.
Handles the saving and loading of a topology.
"""

import os
import json
import uuid
<<<<<<< HEAD
from .qt import QtGui, QtSvg, QtWidgets
=======
import glob
import shutil
from .qt import QtGui, QtSvg
>>>>>>> 31b341cb

from functools import partial
from .items.node_item import NodeItem
from .items.link_item import LinkItem
from .items.note_item import NoteItem
from .items.rectangle_item import RectangleItem
from .items.ellipse_item import EllipseItem
from .items.image_item import ImageItem
from .servers import Servers
from .modules import MODULES
from .modules.module_error import ModuleError
from .utils.message_box import MessageBox
from .version import __version__

import logging
log = logging.getLogger(__name__)


class TopologyInstance:

    def __init__(self, name, id, size_id, image_id, private_key, public_key,
                 host=None, port=None, ssl_ca=None, ssl_ca_file=None):

        # host, port, ssl_ca and ssl_ca_file are not known when the instance is created.
        # They will typically be set at a later point in time.
        self.name = name
        self.id = id
        self.size_id = size_id
        self.image_id = image_id
        self.public_key = public_key
        self.private_key = private_key
        self.host = host
        self.port = port
        self.ssl_ca = ssl_ca
        self.ssl_ca_file = ssl_ca_file

    @classmethod
    def fields(cls):
        return ["name", "id", "size_id", "image_id", "private_key", "public_key",
                "host", "port", "ssl_ca", "ssl_ca_file"]

    def set_later_attributes(self, host, port, ssl_ca, ssl_ca_file):
        """
        Set attributes that are not known at the time of cloud instance creation.
        """
        self.host = host
        self.port = port
        self.ssl_ca = ssl_ca
        self.ssl_ca_file = ssl_ca_file


class Topology:

    """
    Topology.
    """

    def __init__(self):

        self._nodes = []
        self._links = []
        self._notes = []
        self._rectangles = []
        self._ellipses = []
        self._images = []
        self._topology = None
        self._initialized_nodes = []
        self._resources_type = "local"
        self._instances = []
        self._auto_start = False
        self._project = None

    @property
    def project(self):
        """
        Get topology project

        :returns: Project instance
        """

        return self._project

    @project.setter
    def project(self, project):
        """
        Set topology project

        :params project: Project
        """

        self._project = project

    def addNode(self, node):
        """
        Adds a new node to this topology.

        :param node: Node instance
        """

        # self._topology.add_node(node)
        self._nodes.append(node)

    def removeNode(self, node):
        """
        Removes a node from this topology.

        :param node: Node instance
        """

        if node in self._nodes:
            self._nodes.remove(node)

    def getNode(self, node_id):
        """
        Lookups for a node using its identifier.

        :returns: Node instance or None
        """

        for node in self._nodes:
            if node.id() == node_id:
                return node
        return None

    def addLink(self, link):
        """
        Adds a new link to this topology.

        :param link: Link instance
        """

        # self._topology.add_node(node)
        self._links.append(link)

    def removeLink(self, link):
        """
        Removes a link from this topology.

        :param link: Link instance
        """

        if link in self._links:
            self._links.remove(link)

    def getLink(self, link_id):
        """
        Lookups for a link using its identifier.

        :returns: Link instance or None
        """

        for link in self._links:
            if link.id() == link_id:
                return link
        return None

    def addNote(self, note):
        """
        Adds a new note to this topology.

        :param note: NoteItem instance
        """

        self._notes.append(note)

    def removeNote(self, note):
        """
        Removes a note from this topology.

        :param note: NoteItem instance
        """

        if note in self._notes:
            self._notes.remove(note)

    def addRectangle(self, rectangle):
        """
        Adds a new rectangle to this topology.

        :param rectangle: RectangleItem instance
        """

        self._rectangles.append(rectangle)

    def removeRectangle(self, rectangle):
        """
        Removes a rectangle from this topology.

        :param rectangle: RectangleItem instance
        """

        if rectangle in self._rectangles:
            self._rectangles.remove(rectangle)

    def addEllipse(self, ellipse):
        """
        Adds a new ellipse to this topology.

        :param ellipse: EllipseItem instance
        """

        self._ellipses.append(ellipse)

    def removeEllipse(self, ellipse):
        """
        Removes an ellipse from this topology.

        :param ellipse: EllipseItem instance
        """

        if ellipse in self._ellipses:
            self._ellipses.remove(ellipse)

    def addImage(self, image):
        """
        Adds a new image to this topology.

        :param image: ImageItem instance
        """

        self._images.append(image)

    def removeImage(self, image):
        """
        Removes an image from this topology.

        :param image: ImageItem instance
        """

        if image in self._images:
            self._images.remove(image)

    def addInstance(self, name, id, size_id, image_id, private_key, public_key,
                    host=None, port=None, ssl_ca=None, ssl_ca_file=None):
        """
        Add an instance to this cloud topology
        """

        i = TopologyInstance(name=name, id=id, size_id=size_id, image_id=image_id,
                             private_key=private_key, public_key=public_key, host=host,
                             port=port, ssl_ca=ssl_ca, ssl_ca_file=ssl_ca_file)

        self._instances.append(i)

    def removeInstance(self, id):
        """
        Removes an instance from this cloud topology

        :param name: the name of the instance
        """

        for instance in self._instances:
            if instance.id == id:
                # remove all the nodes running on the instance
                for node in self._nodes:
                    if node._server.instance_id == id:
                        self.removeNode(node)
                        node.delete()
                # remove the instance itself
                self._instances.remove(instance)
                break

    def getInstance(self, id):
        """
        Return the instance if present

        :param id: the instance id
        :return: a TopologyInstance object
        """
        for instance in self._instances:
            if instance.id == id:
                return instance

    def anyInstance(self):
        # For now, just return the first instance
        return self._instances[0]

    def nodes(self):
        """
        Returns all the nodes in this topology.
        """

        return self._nodes

    def links(self):
        """
        Returns all the links in this topology.
        """

        return self._links

    def notes(self):
        """
        Returns all the notes in this topology.
        """

        return self._notes

    def rectangles(self):
        """
        Returns all the rectangles in this topology.
        """

        return self._rectangles

    def ellipses(self):
        """
        Returns all the ellipses in this topology.
        """

        return self._ellipses

    def images(self):
        """
        Returns all the images in this topology.
        """

        return self._images

    def instances(self):
        """
        Returns the list of instances for this cloud topology
        """

        return self._instances

    def reset(self):
        """
        Resets this topology.
        """

        # self._topology.clear()
        self._links.clear()
        self._nodes.clear()
        self._notes.clear()
        self._rectangles.clear()
        self._ellipses.clear()
        self._images.clear()
        self._initialized_nodes.clear()
        self._resources_type = "local"
        self._instances = []
        log.info("Topology reset")

    def _dump_gui_settings(self, topology):
        """
        Adds GUI settings to the topology when saving a topology.

        :param topology: topology representation
        """

        from .main_window import MainWindow
        main_window = MainWindow.instance()
        view = main_window.uiGraphicsView
        if "nodes" in topology["topology"]:
            for item in view.scene().items():
                if isinstance(item, NodeItem):
                    for node in topology["topology"]["nodes"]:
                        if node["id"] == item.node().id():
                            node["x"] = item.x()
                            node["y"] = item.y()
                            if item.zValue() != 1.0:
                                node["z"] = item.zValue()
                            if item.label():
                                node["label"] = item.label().dump()
                            default_symbol_path = item.defaultRenderer().objectName()
                            if default_symbol_path:
                                node["default_symbol"] = default_symbol_path
                            hover_symbol_path = item.hoverRenderer().objectName()
                            if hover_symbol_path:
                                node["hover_symbol"] = hover_symbol_path
                if isinstance(item, LinkItem):
                    if item.link() is not None:
                        for link in topology["topology"]["links"]:
                            if link["id"] == item.link().id():
                                source_port_label = item.sourcePort().label()
                                destination_port_label = item.destinationPort().label()
                                if source_port_label:
                                    link["source_port_label"] = source_port_label.dump()
                                if destination_port_label:
                                    link["destination_port_label"] = destination_port_label.dump()

        # notes
        if self._notes:
            topology_notes = topology["topology"]["notes"] = []
            for note in self._notes:
                topology_notes.append(note.dump())

        # rectangles
        if self._rectangles:
            topology_rectangles = topology["topology"]["rectangles"] = []
            for rectangle in self._rectangles:
                topology_rectangles.append(rectangle.dump())

        # ellipses
        if self._ellipses:
            topology_ellipses = topology["topology"]["ellipses"] = []
            for ellipse in self._ellipses:
                topology_ellipses.append(ellipse.dump())

        # images
        if self._images:
            topology_images = topology["topology"]["images"] = []
            for image in self._images:
                image_info = image.dump()
                image_in_default_dir = os.path.join(self._project.filesDir(), "project-files", "images", os.path.basename(image_info["path"]))
                if os.path.exists(image_in_default_dir):
                    image_info["path"] = os.path.join("images", os.path.basename(image_info["path"]))
                topology_images.append(image_info)

    def dump(self, include_gui_data=True, random_id=False):
        """
        Creates a complete representation of the topology.

        :param include_gui_data: either to include or not the GUI specific info.
        :param dump_id: change vm id and project id too a new randow value (save as feature)
        :param random_id: Randomize vm and project id (for save as)

        :returns: topology representation
        """

        log.info("Starting to save the topology (version {})".format(__version__))
        topology = {"project_id": self._project.id(),
                    "name": self._project.name(),
                    "version": __version__,
                    "type": "topology",
                    "topology": {},
                    "auto_start": False,
                    "resources_type": self._project.type(),
                    "revision": 3
                    }

        self._resources_type = self._project.type()

        servers = {}

        # nodes
        if self._nodes:
            topology_nodes = topology["topology"]["nodes"] = []
            for node in self._nodes:
                if not node.initialized():
                    continue
                if node.server().id() not in servers:
                    servers[node.server().id()] = node.server()
                log.info("saving node: {}".format(node.name()))
                topology_nodes.append(node.dump())

        # links
        if self._links:
            topology_links = topology["topology"]["links"] = []
            for link in self._links:
                log.info("saving {}".format(str(link)))
                topology_links.append(link.dump())

        # servers
        if servers:
            topology_servers = topology["topology"]["servers"] = []
            for server in servers.values():
                log.info("saving server {}:{}".format(server.host, server.port))
                topology_servers.append(server.dump())

        # instances
        if self._resources_type == "cloud":
            topology_instances = topology["topology"]["instances"] = []
            for i in self._instances:
                log.info("saving cloud instance {}".format(i.name))
                topology_instances.append({
                    "name": i.name,
                    "id": i.id,
                    "size_id": i.size_id,
                    "image_id": i.image_id,
                    "private_key": i.private_key,
                    "public_key": i.public_key
                })
        if include_gui_data:
            self._dump_gui_settings(topology)

        if random_id:
            topology = self._randomize_id(topology)

        return topology

    def _randomize_id(self, topology):
        """
        Iterate on all keys and replace the uuid by a new one.Use by save as
        for create new topology. It's also rename the VM folder on disk.

        """
        topology["project_id"] = str(uuid.uuid4())
        if "nodes" in topology["topology"]:
            for key, node in enumerate(topology["topology"]["nodes"]):
                old_uuid = topology["topology"]["nodes"][key]["vm_id"]
                new_uuid = str(uuid.uuid4())
                topology["topology"]["nodes"][key]["vm_id"] = new_uuid
                if old_uuid:
                    for path in glob.glob(os.path.join(self.project.filesDir(), "project-files", "*", old_uuid)):
                        new_path = path.replace(old_uuid, new_uuid)
                        shutil.move(path, new_path)
        return topology

    def loadFile(self, path, project):
        """
        Load a topology file

        :param path: Path to topology directory
        :param project: Project instance
        """

        log.debug("Start loading topology")
        self._project = project

        with open(path, encoding="utf-8") as f:
            log.info("loading project: {}".format(path))
            json_topology = json.load(f)

        if not isinstance(json_topology, dict):
            raise ValueError("Not a GNS3 project")

        if "project_id" in json_topology:
            self._project.setId(json_topology["project_id"])
        self._project.setName(json_topology.get("name", "unnamed"))
        self._project.setType(json_topology.get("resources_type", "local"))
        self._project.setTopologyFile(path)
        self._load(json_topology)

    def _load(self, topology):
        """
        Loads a topology.

        :param topology: topology representation
        """

        from .main_window import MainWindow
        main_window = MainWindow.instance()
        main_window.setProject(self._project)
        view = main_window.uiGraphicsView

        topology_file_errors = []
        if "topology" not in topology or "version" not in topology:
            log.warn("not a topology file")
            return

        # auto start option
        self._auto_start = topology.get("auto_start", False)

        # deactivate the unsaved state support
        main_window.ignoreUnsavedState(True)
        # trick: no matter what, reactivate the unsaved state support after 5 seconds
        main_window.run_later(5000, self._reactivateUnsavedState)

        self._node_to_links_mapping = {}
        # create a mapping node ID to links
        if "links" in topology["topology"]:
            links = topology["topology"]["links"]
            for topology_link in links:
                log.debug("mapping node to link with ID {}".format(topology_link["id"]))
                source_id = topology_link["source_node_id"]
                destination_id = topology_link["destination_node_id"]
                if source_id not in self._node_to_links_mapping:
                    self._node_to_links_mapping[source_id] = []
                if destination_id not in self._node_to_links_mapping:
                    self._node_to_links_mapping[destination_id] = []
                self._node_to_links_mapping[source_id].append(topology_link)
                self._node_to_links_mapping[destination_id].append(topology_link)

        # servers
        self._servers = {}
        server_manager = Servers.instance()
        if "servers" in topology["topology"]:
            servers = topology["topology"]["servers"]
            for topology_server in servers:
                if "local" in topology_server and topology_server["local"]:
                    self._servers[topology_server["id"]] = server_manager.localServer()
                elif "cloud" in topology_server and topology_server["cloud"]:
                    self._servers[topology_server["id"]] = server_manager.anyCloudServer()
                else:
                    host = topology_server["host"]
                    port = topology_server["port"]
                    self._servers[topology_server["id"]] = server_manager.getRemoteServer(host, port)

        # nodes
        self._load_old_topology = False
        if "nodes" in topology["topology"]:
            topology_nodes = {}
            nodes = topology["topology"]["nodes"]
            for topology_node in nodes:
                # check for duplicate node IDs
                if topology_node["id"] in topology_nodes:
                    topology_file_errors.append("Duplicated node ID {} for {}".format(topology_node["id"],
                                                                                      topology_node["description"]))
                    continue
                topology_nodes[topology_node["id"]] = topology_node

            for topology_node in topology_nodes.values():
                log.debug("loading node with ID {}".format(topology_node["id"]))

                try:
                    node_module = None
                    for module in MODULES:
                        instance = module.instance()
                        node_class = module.getNodeClass(topology_node["type"])
                        if node_class:
                            node_module = instance
                            break
                    if not node_module:
                        raise ModuleError("Could not find any module for {}".format(topology_node["type"]))

                    server = None
                    if topology_node["server_id"] in self._servers:
                        server = self._servers[topology_node["server_id"]]

                    if not server:
                        topology_file_errors.append("No server reference for node ID {}".format(topology_node["id"]))
                        continue

                    node = node_module.createNode(node_class, server, self._project)
                    node.error_signal.connect(main_window.uiConsoleTextEdit.writeError)
                    node.warning_signal.connect(main_window.uiConsoleTextEdit.writeWarning)
                    node.server_error_signal.connect(main_window.uiConsoleTextEdit.writeServerError)

                except ModuleError as e:
                    topology_file_errors.append(str(e))
                    continue

                node.setId(topology_node["id"])

                # we want to know when the node has been created
                callback = partial(self._nodeCreatedSlot, topology)
                node.created_signal.connect(callback)

                self.addNode(node)

                # load the settings
                node.load(topology_node)

                # create the node item and restore GUI settings
                node_item = NodeItem(node)
                node_item.setPos(topology_node["x"], topology_node["y"])

                # create the node label if present
                label_info = topology_node.get("label")
                if label_info:
                    node_label = NoteItem(node_item)
                    node_label.setEditable(False)
                    node_label.load(label_info)
                    node_item.setLabel(node_label)

                if "z" in topology_node:
                    node_item.setZValue(topology_node["z"])

                if "default_symbol" in topology_node:
                    path = topology_node["default_symbol"]
                    default_renderer = QtSvg.QSvgRenderer(path)
                    if default_renderer.isValid():
                        default_renderer.setObjectName(path)
                        node_item.setDefaultRenderer(default_renderer)

                if "hover_symbol" in topology_node:
                    path = topology_node["hover_symbol"]
                    hover_renderer = QtSvg.QSvgRenderer(path)
                    if hover_renderer.isValid() and default_renderer.isValid():
                        # default renderer must be valid too
                        hover_renderer.setObjectName(path)
                        node_item.setHoverRenderer(hover_renderer)

                view.scene().addItem(node_item)
                main_window.uiTopologySummaryTreeWidget.addNode(node)

        self._resources_type = topology.get("resources_type")

        # notes
        if "notes" in topology["topology"]:
            notes = topology["topology"]["notes"]
            for topology_note in notes:
                note_item = NoteItem()
                note_item.load(topology_note)
                view.scene().addItem(note_item)
                self.addNote(note_item)

        # rectangles
        if "rectangles" in topology["topology"]:
            rectangles = topology["topology"]["rectangles"]
            for topology_rectangle in rectangles:
                rectangle_item = RectangleItem()
                rectangle_item.load(topology_rectangle)
                view.scene().addItem(rectangle_item)
                self.addRectangle(rectangle_item)

        # ellipses
        if "ellipses" in topology["topology"]:
            ellipses = topology["topology"]["ellipses"]
            for topology_ellipse in ellipses:
                ellipse_item = EllipseItem()
                ellipse_item.load(topology_ellipse)
                view.scene().addItem(ellipse_item)
                self.addEllipse(ellipse_item)

        # instances
        if "instances" in topology["topology"]:
            instances = topology["topology"]["instances"]
            for instance in instances:
                self.addInstance(instance["name"], instance["id"], instance["size_id"],
                                 instance["image_id"],
                                 instance["private_key"], instance["public_key"])

        if topology_file_errors:
            errors = "\n".join(topology_file_errors)
            MessageBox(main_window, "Topology", "Errors detected while importing the topology", errors)
        log.debug("Finish loading topology")

    def _load_images(self, topology):

        from .main_window import MainWindow
        main_window = MainWindow.instance()
        view = main_window.uiGraphicsView
        topology_file_errors = []

        # images
        if "images" in topology["topology"]:
            images = topology["topology"]["images"]
            for topology_image in images:
                updated_image_path = os.path.join(self._project.filesDir(), "project-files", topology_image["path"])
                if os.path.exists(updated_image_path):
                    image_path = updated_image_path
                else:
                    image_path = topology_image["path"]

                image_path = os.path.normpath(image_path)
                if not os.path.isfile(image_path):
                    topology_file_errors.append("Path to image {} doesn't exist".format(image_path))
                    continue

                pixmap = QtGui.QPixmap(image_path)
                if pixmap.isNull():
                    topology_file_errors.append("Image format not supported for {}".format(image_path))
                    continue

                image_item = ImageItem(pixmap, image_path)
                image_item.load(topology_image)
                view.scene().addItem(image_item)
                self.addImage(image_item)

        if topology_file_errors:
            errors = "\n".join(topology_file_errors)
            MessageBox(main_window, "Topology", "Errors detected while importing the topology", errors)

    def _nodeCreatedSlot(self, topology, node_id):
        """
        Slot to know when a node has been created.
        When all nodes have initialized, links can be created.

        :param node_id: node identifier
        """

        node = self.getNode(node_id)
        if not node or not node.initialized():
            log.warn("Cannot find node {node_id} or node not initialized".format(node_id=node_id))
            return

        from .main_window import MainWindow
        main_window = MainWindow.instance()
        view = main_window.uiGraphicsView
        log.debug("node {} has initialized".format(node.name()))
        self._initialized_nodes.append(node_id)

        if node_id in self._node_to_links_mapping:
            topology_link = self._node_to_links_mapping[node_id]
            for link in topology_link:
                source_node_id = link["source_node_id"]
                destination_node_id = link["destination_node_id"]
                if source_node_id in self._initialized_nodes and destination_node_id in self._initialized_nodes:

                    source_node = self.getNode(source_node_id)
                    destination_node = self.getNode(destination_node_id)

                    log.debug("creating link from {} to {}".format(source_node.name(), destination_node.name()))

                    source_port = None
                    destination_port = None

                    # find the source port
                    for port in source_node.ports():
                        if port.id() == link["source_port_id"]:
                            source_port = port
                            if "source_port_label" in link:
                                source_port.setLabel(self._createPortLabel(source_node, link["source_port_label"]))
                            break

                    # find the destination port
                    for port in destination_node.ports():
                        if port.id() == link["destination_port_id"]:
                            destination_port = port
                            if "destination_port_label" in link:
                                destination_port.setLabel(self._createPortLabel(destination_node, link["destination_port_label"]))
                            break

                    if source_port and destination_port:
                        view.addLink(source_node, source_port, destination_node, destination_port)

        # Auto start
        if self._auto_start and hasattr(node, "start"):
            node.start()

        # We save at the end of initialization process in order to upgrade old topologies
        if len(topology["topology"]["nodes"]) == len(self._initialized_nodes):
            self._load_images(topology)
            if "project_id" not in topology:
                log.info("Saving converted topology...")
                main_window.saveProject(self._project.topologyFile())

    def _createPortLabel(self, node, label_info):
        """
        Creates a port label.

        :param node: Node instance
        :param label_info:  label info (dictionary)

        :return: NoteItem instance
        """

        from .main_window import MainWindow
        main_window = MainWindow.instance()
        view = main_window.uiGraphicsView
        for item in view.scene().items():
            if isinstance(item, NodeItem) and node.id() == item.node().id():
                port_label = NoteItem(item)
                port_label.load(label_info)
                port_label.hide()
                return port_label
        return None

    def _reactivateUnsavedState(self):
        """
        Slots to reactivate the unsaved state support
        when the QTimer timeouts
        """

        from .main_window import MainWindow
        main_window = MainWindow.instance()
        main_window.ignoreUnsavedState(False)

    def __str__(self):

        return "GNS3 network topology"

    @staticmethod
    def instance():
        """
        Singleton to return only one instance of Topology.

        :returns: instance of Topology
        """

        if not hasattr(Topology, "_instance"):
            Topology._instance = Topology()
        return Topology._instance

    @property
    def resourcesType(self):
        return self._resources_type<|MERGE_RESOLUTION|>--- conflicted
+++ resolved
@@ -23,13 +23,10 @@
 import os
 import json
 import uuid
-<<<<<<< HEAD
-from .qt import QtGui, QtSvg, QtWidgets
-=======
 import glob
 import shutil
-from .qt import QtGui, QtSvg
->>>>>>> 31b341cb
+from .qt import QtGui, QtSvg, QtWidgets
+
 
 from functools import partial
 from .items.node_item import NodeItem
