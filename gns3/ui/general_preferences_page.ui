<?xml version="1.0" encoding="UTF-8"?>
<ui version="4.0">
 <class>GeneralPreferencesPageWidget</class>
 <widget class="QWidget" name="GeneralPreferencesPageWidget">
  <property name="geometry">
   <rect>
    <x>0</x>
    <y>0</y>
<<<<<<< HEAD
    <width>660</width>
    <height>722</height>
=======
    <width>529</width>
    <height>568</height>
>>>>>>> b5d87913
   </rect>
  </property>
  <property name="windowTitle">
   <string>General</string>
  </property>
  <layout class="QVBoxLayout" name="verticalLayout">
   <item>
    <widget class="QTabWidget" name="uiMiscTabWidget">
     <property name="sizePolicy">
      <sizepolicy hsizetype="MinimumExpanding" vsizetype="MinimumExpanding">
       <horstretch>0</horstretch>
       <verstretch>0</verstretch>
      </sizepolicy>
     </property>
     <property name="currentIndex">
      <number>0</number>
     </property>
     <widget class="QWidget" name="uiGeneralTab">
      <attribute name="title">
       <string>General</string>
      </attribute>
      <layout class="QVBoxLayout" name="verticalLayout_4">
       <item>
        <widget class="QGroupBox" name="uiLocalPathsGroupBox">
         <property name="title">
          <string>Local paths</string>
         </property>
         <layout class="QVBoxLayout" name="verticalLayout_5">
          <item>
           <widget class="QLabel" name="uiProjectsPathLabel">
            <property name="text">
             <string>My projects:</string>
            </property>
           </widget>
          </item>
          <item>
           <layout class="QHBoxLayout" name="horizontalLayout_2">
            <item>
             <widget class="QLineEdit" name="uiProjectsPathLineEdit">
              <property name="sizePolicy">
               <sizepolicy hsizetype="MinimumExpanding" vsizetype="Fixed">
                <horstretch>0</horstretch>
                <verstretch>0</verstretch>
               </sizepolicy>
              </property>
              <property name="toolTip">
               <string>Directory where your GNS3 projects are stored</string>
              </property>
             </widget>
            </item>
            <item>
             <widget class="QToolButton" name="uiProjectsPathToolButton">
              <property name="text">
               <string>&amp;Browse...</string>
              </property>
              <property name="toolButtonStyle">
               <enum>Qt::ToolButtonTextOnly</enum>
              </property>
             </widget>
            </item>
           </layout>
          </item>
          <item>
           <widget class="QLabel" name="label">
            <property name="text">
             <string>My symbols:</string>
            </property>
           </widget>
          </item>
          <item>
           <layout class="QHBoxLayout" name="horizontalLayout_3">
            <item>
             <widget class="QLineEdit" name="uiSymbolsPathLineEdit"/>
            </item>
            <item>
             <widget class="QToolButton" name="uiSymbolsPathToolButton">
              <property name="text">
               <string>Browse...</string>
              </property>
             </widget>
            </item>
           </layout>
          </item>
          <item>
           <widget class="QLabel" name="uiConfigsPathLabel">
            <property name="text">
             <string>My configs:</string>
            </property>
           </widget>
          </item>
          <item>
           <layout class="QHBoxLayout" name="horizontalLayout_7">
            <item>
             <widget class="QLineEdit" name="uiConfigsPathLineEdit">
              <property name="sizePolicy">
               <sizepolicy hsizetype="MinimumExpanding" vsizetype="Fixed">
                <horstretch>0</horstretch>
                <verstretch>0</verstretch>
               </sizepolicy>
              </property>
              <property name="toolTip">
               <string>Directory where your binary images (e.g. IOS) are stored</string>
              </property>
             </widget>
            </item>
            <item>
             <widget class="QToolButton" name="uiConfigsPathToolButton">
              <property name="text">
               <string>&amp;Browse...</string>
              </property>
              <property name="toolButtonStyle">
               <enum>Qt::ToolButtonTextOnly</enum>
              </property>
             </widget>
            </item>
           </layout>
          </item>
         </layout>
        </widget>
       </item>
       <item>
        <widget class="QGroupBox" name="uiStyleGroupBox">
         <property name="title">
          <string>Style</string>
         </property>
         <layout class="QHBoxLayout" name="horizontalLayout_11">
          <item>
           <widget class="QComboBox" name="uiStyleComboBox"/>
          </item>
         </layout>
        </widget>
       </item>
       <item>
        <widget class="QGroupBox" name="uiConfigurationFileGroupBox">
         <property name="title">
          <string>Configuration file</string>
         </property>
         <layout class="QGridLayout" name="gridLayout">
          <item row="1" column="0">
           <layout class="QHBoxLayout" name="horizontalLayout">
            <item>
             <widget class="QPushButton" name="uiImportConfigurationFilePushButton">
              <property name="text">
               <string>&amp;Import</string>
              </property>
             </widget>
            </item>
            <item>
             <widget class="QPushButton" name="uiExportConfigurationFilePushButton">
              <property name="text">
               <string>&amp;Export</string>
              </property>
             </widget>
            </item>
            <item>
             <widget class="QPushButton" name="uiBrowseConfigurationPushButton">
              <property name="text">
               <string>Browse configuration directory</string>
              </property>
             </widget>
            </item>
            <item>
             <spacer name="horizontalSpacer">
              <property name="orientation">
               <enum>Qt::Horizontal</enum>
              </property>
              <property name="sizeHint" stdset="0">
               <size>
                <width>40</width>
                <height>20</height>
               </size>
              </property>
             </spacer>
            </item>
           </layout>
          </item>
          <item row="0" column="0">
           <widget class="QLabel" name="uiConfigurationFileLabel">
            <property name="text">
             <string>Unknown location</string>
            </property>
           </widget>
          </item>
         </layout>
        </widget>
       </item>
       <item>
        <spacer name="verticalSpacer_5">
         <property name="orientation">
          <enum>Qt::Vertical</enum>
         </property>
         <property name="sizeHint" stdset="0">
          <size>
           <width>20</width>
           <height>5</height>
          </size>
         </property>
        </spacer>
       </item>
      </layout>
     </widget>
     <widget class="QWidget" name="uiImagesTab">
      <attribute name="title">
       <string>Binary images</string>
      </attribute>
      <layout class="QVBoxLayout" name="verticalLayout_7">
       <item>
        <widget class="QGroupBox" name="uiLocalBinaryImagePathsGroupBox">
         <property name="title">
          <string>Local paths</string>
         </property>
         <layout class="QVBoxLayout" name="verticalLayout_10">
          <item>
           <widget class="QLabel" name="uiImagesPathLabel">
            <property name="text">
             <string>My binary images:</string>
            </property>
           </widget>
          </item>
          <item>
           <layout class="QHBoxLayout" name="horizontalLayout_4">
            <item>
             <widget class="QLineEdit" name="uiImagesPathLineEdit">
              <property name="sizePolicy">
               <sizepolicy hsizetype="MinimumExpanding" vsizetype="Fixed">
                <horstretch>0</horstretch>
                <verstretch>0</verstretch>
               </sizepolicy>
              </property>
              <property name="toolTip">
               <string>Directory where your binary images (e.g. IOS) are stored</string>
              </property>
             </widget>
            </item>
            <item>
             <widget class="QToolButton" name="uiImagesPathToolButton">
              <property name="text">
               <string>&amp;Browse...</string>
              </property>
              <property name="toolButtonStyle">
               <enum>Qt::ToolButtonTextOnly</enum>
              </property>
             </widget>
            </item>
           </layout>
          </item>
          <item>
           <widget class="QLabel" name="uiImageDirectoriesLabel">
            <property name="text">
             <string>Additional search locations for binary images:</string>
            </property>
           </widget>
          </item>
          <item>
           <widget class="QListWidget" name="uiImageDirectoriesListWidget">
            <property name="lineWidth">
             <number>0</number>
            </property>
            <property name="editTriggers">
             <set>QAbstractItemView::NoEditTriggers</set>
            </property>
            <property name="alternatingRowColors">
             <bool>false</bool>
            </property>
            <property name="selectionMode">
             <enum>QAbstractItemView::SingleSelection</enum>
            </property>
            <property name="selectionBehavior">
             <enum>QAbstractItemView::SelectItems</enum>
            </property>
            <property name="isWrapping" stdset="0">
             <bool>false</bool>
            </property>
            <property name="resizeMode">
             <enum>QListView::Adjust</enum>
            </property>
            <property name="layoutMode">
             <enum>QListView::Batched</enum>
            </property>
            <property name="gridSize">
             <size>
              <width>0</width>
              <height>18</height>
             </size>
            </property>
            <property name="viewMode">
             <enum>QListView::ListMode</enum>
            </property>
            <property name="uniformItemSizes">
             <bool>false</bool>
            </property>
            <property name="selectionRectVisible">
             <bool>true</bool>
            </property>
           </widget>
          </item>
          <item>
           <layout class="QHBoxLayout" name="horizontalLayout_13">
            <item>
             <widget class="QPushButton" name="uiImageDirectoriesAddPushButton">
              <property name="text">
               <string>Add</string>
              </property>
             </widget>
            </item>
            <item>
             <widget class="QPushButton" name="uiImageDirectoriesDeletePushButton">
              <property name="text">
               <string>Delete</string>
              </property>
             </widget>
            </item>
            <item>
             <spacer name="horizontalSpacer_4">
              <property name="orientation">
               <enum>Qt::Horizontal</enum>
              </property>
              <property name="sizeHint" stdset="0">
               <size>
                <width>40</width>
                <height>20</height>
               </size>
              </property>
             </spacer>
            </item>
           </layout>
          </item>
         </layout>
        </widget>
       </item>
      </layout>
     </widget>
     <widget class="QWidget" name="uiConsoleTab">
      <attribute name="title">
       <string>Console applications</string>
      </attribute>
      <layout class="QVBoxLayout" name="verticalLayout_3">
       <item>
        <widget class="QGroupBox" name="uiTelnetConsoleSettingsGroupBox">
         <property name="title">
          <string>Console settings</string>
         </property>
         <layout class="QVBoxLayout" name="verticalLayout_9">
          <item>
           <widget class="QLabel" name="uiTelnetConsoleCommandLabel">
            <property name="text">
             <string>Console application command for Telnet:</string>
            </property>
           </widget>
          </item>
          <item>
           <layout class="QHBoxLayout" name="horizontalLayout_9">
            <item>
             <widget class="QLineEdit" name="uiTelnetConsoleCommandLineEdit">
              <property name="sizePolicy">
               <sizepolicy hsizetype="MinimumExpanding" vsizetype="Fixed">
                <horstretch>0</horstretch>
                <verstretch>0</verstretch>
               </sizepolicy>
              </property>
              <property name="toolTip">
               <string>&lt;html&gt;&lt;head/&gt;&lt;body&gt;&lt;p&gt;Command line replacements:&lt;/p&gt;&lt;p&gt;%h = device server &lt;/p&gt;&lt;p&gt;%p = device port&lt;/p&gt;&lt;p&gt;%d = device hostname&lt;/p&gt;&lt;/body&gt;&lt;/html&gt;</string>
              </property>
              <property name="readOnly">
               <bool>true</bool>
              </property>
             </widget>
            </item>
            <item>
             <widget class="QPushButton" name="uiTelnetConsolePreconfiguredCommandPushButton">
              <property name="sizePolicy">
               <sizepolicy hsizetype="Maximum" vsizetype="Fixed">
                <horstretch>0</horstretch>
                <verstretch>0</verstretch>
               </sizepolicy>
              </property>
              <property name="text">
               <string>&amp;Edit</string>
              </property>
             </widget>
            </item>
           </layout>
          </item>
          <item>
           <widget class="QLabel" name="uiSerialConsoleCommandLabel">
            <property name="text">
             <string>Console application command for Serial:</string>
            </property>
           </widget>
          </item>
          <item>
           <layout class="QHBoxLayout" name="horizontalLayout_10">
            <item>
             <widget class="QLineEdit" name="uiSerialConsoleCommandLineEdit">
              <property name="sizePolicy">
               <sizepolicy hsizetype="MinimumExpanding" vsizetype="Fixed">
                <horstretch>0</horstretch>
                <verstretch>0</verstretch>
               </sizepolicy>
              </property>
              <property name="toolTip">
               <string>&lt;html&gt;&lt;head/&gt;&lt;body&gt;&lt;p&gt;Command line replacements:&lt;/p&gt;&lt;p&gt;%d = device hostname&lt;/p&gt;&lt;p&gt;%s = device pipe file&lt;/p&gt;&lt;/body&gt;&lt;/html&gt;</string>
              </property>
              <property name="readOnly">
               <bool>true</bool>
              </property>
             </widget>
            </item>
            <item>
             <widget class="QPushButton" name="uiSerialConsolePreconfiguredCommandPushButton">
              <property name="sizePolicy">
               <sizepolicy hsizetype="Maximum" vsizetype="Fixed">
                <horstretch>0</horstretch>
                <verstretch>0</verstretch>
               </sizepolicy>
              </property>
              <property name="text">
               <string>&amp;Edit</string>
              </property>
             </widget>
            </item>
           </layout>
          </item>
         </layout>
        </widget>
       </item>
       <item>
        <widget class="QGroupBox" name="uiConsoleMiscGroupBox">
         <property name="title">
          <string>Miscellaneous</string>
         </property>
         <layout class="QGridLayout" name="gridLayout_7">
          <item row="0" column="0">
           <widget class="QCheckBox" name="uiCloseConsoleWindowsOnDeleteCheckBox">
            <property name="text">
             <string>Close any connected console window when deleting a node</string>
            </property>
           </widget>
          </item>
          <item row="1" column="0">
           <widget class="QCheckBox" name="uiBringConsoleWindowToFrontCheckBox">
            <property name="toolTip">
             <string>&lt;html&gt;This option will attempt to bring existing opened console window to front, instead of opening a new window.&lt;br&gt;If no existing opened console window exists, it will start a new  console window.&lt;/html&gt;</string>
            </property>
            <property name="text">
             <string>Bring console window to front (experimental feature)</string>
            </property>
           </widget>
          </item>
          <item row="2" column="0">
           <widget class="QLabel" name="uiSlowConsoleAllLabel">
            <property name="text">
             <string>Delay between each console launch when consoling to all devices:</string>
            </property>
           </widget>
          </item>
          <item row="3" column="0">
           <widget class="QSpinBox" name="uiDelayConsoleAllSpinBox">
            <property name="suffix">
             <string> ms</string>
            </property>
            <property name="maximum">
             <number>10000</number>
            </property>
            <property name="value">
             <number>500</number>
            </property>
           </widget>
          </item>
         </layout>
        </widget>
       </item>
       <item>
        <spacer name="verticalSpacer_4">
         <property name="orientation">
          <enum>Qt::Vertical</enum>
         </property>
         <property name="sizeHint" stdset="0">
          <size>
           <width>20</width>
           <height>5</height>
          </size>
         </property>
        </spacer>
       </item>
      </layout>
     </widget>
     <widget class="QWidget" name="uiVNCTab">
      <attribute name="title">
       <string>VNC</string>
      </attribute>
      <layout class="QVBoxLayout" name="verticalLayout_6">
       <item>
        <widget class="QGroupBox" name="uiVNCConsoleSettingsGroupBox">
         <property name="title">
          <string>Settings for VNC connections</string>
         </property>
         <layout class="QVBoxLayout" name="verticalLayout_8">
          <item>
           <widget class="QLabel" name="uiVNCConsoleCommandLabel">
            <property name="text">
             <string>Console application command for VNC:</string>
            </property>
           </widget>
          </item>
          <item>
           <layout class="QHBoxLayout" name="horizontalLayout_8">
            <item>
             <widget class="QLineEdit" name="uiVNCConsoleCommandLineEdit">
              <property name="sizePolicy">
               <sizepolicy hsizetype="MinimumExpanding" vsizetype="Fixed">
                <horstretch>0</horstretch>
                <verstretch>0</verstretch>
               </sizepolicy>
              </property>
              <property name="toolTip">
               <string>&lt;html&gt;&lt;head/&gt;&lt;body&gt;&lt;p&gt;Command line replacements:&lt;/p&gt;&lt;p&gt;%h = device server &lt;/p&gt;&lt;p&gt;%p = device port&lt;/p&gt;&lt;p&gt;%d = device hostname&lt;/p&gt;&lt;/body&gt;&lt;/html&gt;</string>
              </property>
              <property name="readOnly">
               <bool>true</bool>
              </property>
             </widget>
            </item>
            <item>
             <widget class="QPushButton" name="uiVNCConsolePreconfiguredCommandPushButton">
              <property name="sizePolicy">
               <sizepolicy hsizetype="Maximum" vsizetype="Fixed">
                <horstretch>0</horstretch>
                <verstretch>0</verstretch>
               </sizepolicy>
              </property>
              <property name="text">
               <string>&amp;Edit</string>
              </property>
             </widget>
            </item>
           </layout>
          </item>
          <item>
           <spacer name="verticalSpacer_3">
            <property name="orientation">
             <enum>Qt::Vertical</enum>
            </property>
            <property name="sizeHint" stdset="0">
             <size>
              <width>20</width>
              <height>5</height>
             </size>
            </property>
           </spacer>
          </item>
         </layout>
        </widget>
       </item>
      </layout>
     </widget>
     <widget class="QWidget" name="uiSceneTab">
      <attribute name="title">
       <string>Topology view</string>
      </attribute>
      <layout class="QGridLayout" name="gridLayout_8">
       <item row="0" column="0">
        <widget class="QLabel" name="uiSceneWidthLabel">
         <property name="text">
          <string>Default width:</string>
         </property>
        </widget>
       </item>
       <item row="2" column="0">
        <widget class="QLabel" name="uiSceneHeightLabel">
         <property name="text">
          <string>Default height:</string>
         </property>
        </widget>
       </item>
       <item row="4" column="0" colspan="2">
        <widget class="QCheckBox" name="uiRectangleSelectedItemCheckBox">
         <property name="text">
          <string>Draw a rectangle when an item is selected</string>
         </property>
         <property name="checked">
          <bool>true</bool>
         </property>
        </widget>
       </item>
       <item row="5" column="0">
        <widget class="QCheckBox" name="uiDrawLinkStatusPointsCheckBox">
         <property name="text">
          <string>Draw link status points</string>
         </property>
         <property name="checked">
          <bool>true</bool>
         </property>
        </widget>
       </item>
       <item row="6" column="0" colspan="2">
        <widget class="QCheckBox" name="uiLinkManualModeCheckBox">
         <property name="text">
          <string>Always use manual mode when adding links</string>
         </property>
         <property name="checked">
          <bool>true</bool>
         </property>
        </widget>
       </item>
       <item row="7" column="0">
        <widget class="QLabel" name="uiLabelPreviewLabel">
         <property name="text">
          <string>Default label style:</string>
         </property>
        </widget>
       </item>
       <item row="8" column="0" colspan="2">
        <widget class="QPlainTextEdit" name="uiDefaultLabelStylePlainTextEdit">
         <property name="sizePolicy">
          <sizepolicy hsizetype="MinimumExpanding" vsizetype="Expanding">
           <horstretch>0</horstretch>
           <verstretch>0</verstretch>
          </sizepolicy>
         </property>
         <property name="maximumSize">
          <size>
           <width>16777215</width>
           <height>50</height>
          </size>
         </property>
         <property name="readOnly">
          <bool>true</bool>
         </property>
         <property name="plainText">
          <string>AaBbYyZz</string>
         </property>
        </widget>
       </item>
       <item row="9" column="0" colspan="2">
        <layout class="QHBoxLayout" name="horizontalLayout_5">
         <item>
          <widget class="QPushButton" name="uiDefaultLabelFontPushButton">
           <property name="text">
            <string>&amp;Select default font</string>
           </property>
          </widget>
         </item>
         <item>
          <widget class="QPushButton" name="uiDefaultLabelColorPushButton">
           <property name="text">
            <string>&amp;Select default color</string>
           </property>
          </widget>
         </item>
         <item>
          <spacer name="horizontalSpacer_3">
           <property name="orientation">
            <enum>Qt::Horizontal</enum>
           </property>
           <property name="sizeHint" stdset="0">
            <size>
             <width>40</width>
             <height>20</height>
            </size>
           </property>
          </spacer>
         </item>
        </layout>
       </item>
       <item row="3" column="0" colspan="2">
        <widget class="QSpinBox" name="uiSceneHeightSpinBox">
         <property name="suffix">
          <string> pixels</string>
         </property>
         <property name="minimum">
          <number>500</number>
         </property>
         <property name="maximum">
          <number>1000000</number>
         </property>
         <property name="singleStep">
          <number>100</number>
         </property>
         <property name="value">
          <number>1000</number>
         </property>
        </widget>
       </item>
       <item row="1" column="0" colspan="2">
        <widget class="QSpinBox" name="uiSceneWidthSpinBox">
         <property name="suffix">
          <string> pixels</string>
         </property>
         <property name="minimum">
          <number>500</number>
         </property>
         <property name="maximum">
          <number>1000000</number>
         </property>
         <property name="singleStep">
          <number>100</number>
         </property>
         <property name="value">
          <number>2000</number>
         </property>
        </widget>
       </item>
       <item row="10" column="0">
        <spacer name="verticalSpacer_2">
         <property name="orientation">
          <enum>Qt::Vertical</enum>
         </property>
         <property name="sizeHint" stdset="0">
          <size>
           <width>20</width>
           <height>5</height>
          </size>
         </property>
        </spacer>
       </item>
      </layout>
     </widget>
     <widget class="QWidget" name="tab">
      <attribute name="title">
       <string>Miscellaneous</string>
      </attribute>
      <layout class="QVBoxLayout" name="verticalLayout_2">
       <item>
        <widget class="QCheckBox" name="uiAutoScreenshotCheckBox">
         <property name="text">
          <string>Automatically take a screenshot when saving a project</string>
         </property>
         <property name="checked">
          <bool>true</bool>
         </property>
        </widget>
       </item>
       <item>
        <widget class="QCheckBox" name="uiCheckForUpdateCheckBox">
         <property name="text">
          <string>Automatically check for update</string>
         </property>
         <property name="checked">
          <bool>true</bool>
         </property>
        </widget>
       </item>
       <item>
        <widget class="QCheckBox" name="uiCrashReportCheckBox">
         <property name="text">
          <string>Send anonymous crash reports</string>
         </property>
         <property name="checked">
          <bool>true</bool>
         </property>
        </widget>
       </item>
       <item>
        <widget class="QCheckBox" name="uiStatsCheckBox">
         <property name="text">
          <string>Send anonymous usage statistics</string>
         </property>
         <property name="checked">
          <bool>true</bool>
         </property>
        </widget>
       </item>
       <item>
        <widget class="QCheckBox" name="uiExperimentalFeaturesCheckBox">
         <property name="text">
          <string>Enable experimental features (dangerous, restart required)</string>
         </property>
        </widget>
       </item>
       <item>
        <widget class="QLabel" name="uiSlowStartAllLabel">
         <property name="text">
          <string>Delay between each device start when starting all devices:</string>
         </property>
        </widget>
       </item>
       <item>
        <widget class="QSpinBox" name="uiSlowStartAllSpinBox">
         <property name="suffix">
          <string> seconds</string>
         </property>
         <property name="minimum">
          <number>0</number>
         </property>
         <property name="maximum">
          <number>10000</number>
         </property>
         <property name="value">
          <number>0</number>
         </property>
        </widget>
       </item>
       <item>
        <spacer name="verticalSpacer">
         <property name="orientation">
          <enum>Qt::Vertical</enum>
         </property>
         <property name="sizeHint" stdset="0">
          <size>
           <width>20</width>
           <height>5</height>
          </size>
         </property>
        </spacer>
       </item>
      </layout>
     </widget>
    </widget>
   </item>
   <item>
    <layout class="QHBoxLayout" name="horizontalLayout_6">
     <item>
      <spacer name="horizontalSpacer_2">
       <property name="orientation">
        <enum>Qt::Horizontal</enum>
       </property>
       <property name="sizeHint" stdset="0">
        <size>
         <width>324</width>
         <height>20</height>
        </size>
       </property>
      </spacer>
     </item>
     <item>
      <widget class="QPushButton" name="uiRestoreDefaultsPushButton">
       <property name="text">
        <string>Restore defaults</string>
       </property>
      </widget>
     </item>
    </layout>
   </item>
  </layout>
 </widget>
 <resources/>
 <connections/>
</ui><|MERGE_RESOLUTION|>--- conflicted
+++ resolved
@@ -6,13 +6,8 @@
    <rect>
     <x>0</x>
     <y>0</y>
-<<<<<<< HEAD
     <width>660</width>
     <height>722</height>
-=======
-    <width>529</width>
-    <height>568</height>
->>>>>>> b5d87913
    </rect>
   </property>
   <property name="windowTitle">
