# -*- coding: utf-8 -*-
import pytest
import os
import uuid
from unittest.mock import MagicMock
import tempfile
import urllib.request
import sys
sys._called_from_test = True

# If the QT application is not initialized we can got segfault
from gns3.qt.QtWidgets import QApplication
app = QApplication([])


@pytest.fixture(autouse=True)
def reset_qt_signal():
    """
    Reset the QT signals between tests. Otherwise
    you can get callback on code from previous test.
    """

    from gns3.qt import FakeQtSignal
    FakeQtSignal.reset()


@pytest.fixture(autouse=True)
def reset_modules():
    """
    Reset modules (VPCS, VirtualBox...) internal variables.
    """

    from gns3.ports.port import Port
    from gns3.modules.vpcs.vpcs_device import VPCSDevice
    from gns3.modules.virtualbox.virtualbox_vm import VirtualBoxVM
    from gns3.modules.iou.iou_device import IOUDevice
    from gns3.compute_manager import ComputeManager

    ComputeManager.reset()
    Port.reset()
    VPCSDevice.reset()
    VirtualBoxVM.reset()
    IOUDevice.reset()

    from gns3.servers import Servers
    Servers._instance = None


@pytest.fixture
def project():

    from gns3.project import Project

    project = Project()
    project.setId(str(uuid.uuid4()))
    project._created = True
    project.setName("unsaved")
    return project


@pytest.fixture
def local_server():
    from gns3.compute_manager import ComputeManager
    return ComputeManager.instance().getCompute("local")


@pytest.fixture
def remote_server():
    from gns3.compute_manager import ComputeManager
    return ComputeManager.instance().getCompute("example.org")


@pytest.fixture
def controller():
    from gns3.controller import Controller

    Controller._instance = None
    c = Controller.instance()
    c._http_client = MagicMock()
    return c


@pytest.fixture
def gns3vm_server():

    from gns3.servers import Servers

    Servers.instance()._settings["vm"]["auto_start"] = True
    Servers.instance().initVMServer()
<<<<<<< HEAD
=======
    assert Servers.instance().vmServer() is not None
>>>>>>> 21e03e83
    return Servers.instance().vmServer()


@pytest.fixture
def vpcs_device(local_server, project):

    from gns3.modules.vpcs.vpcs_device import VPCSDevice
    from gns3.modules.vpcs import VPCS

    device = VPCSDevice(VPCS(), local_server, project)
    device._node_id = str(uuid.uuid4())
    device._settings = {"name": "VPCS 1", "script_file": "", "console": None, "startup_script": None}
    device.setInitialized(True)
    return device


@pytest.fixture
def iou_device(local_server, project):

    from gns3.modules.iou.iou_device import IOUDevice
    from gns3.modules.iou import IOU

    device = IOUDevice(IOU(), local_server, project)
    device._iou_device_id = str(uuid.uuid4())
    settings = device._settings
    settings["name"] = "IOU 1"
    device._settings = settings
    device.setInitialized(True)
    return device


@pytest.fixture
def virtualbox_vm(local_server, project):

    from gns3.modules.virtualbox.virtualbox_vm import VirtualBoxVM
    from gns3.modules.virtualbox import VirtualBox

    vm = VirtualBoxVM(VirtualBox(), local_server, project)
    vm._virtualbox_vm_id = str(uuid.uuid4())
    vm._settings = {"name": "VBOX1",
                    "vmname": "VBOX1",
                    "console": None,
                    "adapters": 0,
                    "ram": 0,
                    "use_any_adapter": False,
                    "adapter_type": "Intel PRO/1000 MT Desktop (82540EM)",
                    "headless": False,
                    "enable_remote_console": False}
    vm.setInitialized(True)
    return vm


@pytest.fixture
def qemu_vm(local_server, project):

    from gns3.modules.qemu.qemu_vm import QemuVM
    from gns3.modules.qemu import Qemu

    vm = QemuVM(Qemu(), local_server, project)
    vm._qemu_id = str(uuid.uuid4())
    vm._settings = {"name": "QEMU1"}
    vm.setInitialized(True)
    return vm


@pytest.fixture
def local_config():
    from gns3.local_config import LocalConfig

    (fd, config_path) = tempfile.mkstemp()
    os.close(fd)

    LocalConfig._instance = LocalConfig(config_file=config_path)
    return LocalConfig.instance()


@pytest.yield_fixture(autouse=True)
def run_around_tests(local_config, main_window):
    """
    This setup a temporay environnement around tests
    """

    from gns3.main_window import MainWindow
    MainWindow._instance = main_window
    yield


@pytest.fixture
def main_window():
    """
    Get a mocked main window
    """
    window = MagicMock()

    uiGraphicsView = MagicMock()
    uiGraphicsView.settings.return_value = {
        "default_label_font": "TypeWriter,10,-1,5,75,0,0,0,0,0",
        "default_label_color": "#000000"
    }

    window.uiGraphicsView = uiGraphicsView
    return window


@pytest.fixture
def images_dir(tmpdir):
    os.makedirs(os.path.join(str(tmpdir), "images", "QEMU"), exist_ok=True)
    os.makedirs(os.path.join(str(tmpdir), "images", "IOS"), exist_ok=True)
    os.makedirs(os.path.join(str(tmpdir), "images", "IOU"), exist_ok=True)
    return os.path.join(str(tmpdir), "images")


@pytest.fixture
def symbols_dir(tmpdir):
    os.makedirs(os.path.join(str(tmpdir), "symbols"), exist_ok=True)
    return os.path.join(str(tmpdir), "symbols")


@pytest.fixture
def linux_microcore_img(images_dir):
    """
    Create a fake image and return the path. The md5sum of the file will be 5d41402abc4b2a76b9719d911017c592
    """

    path = os.path.join(images_dir, "QEMU", "linux-microcore-3.4.1.img")
    with open(path, 'w+') as f:
        f.write("hello")
    return path


@pytest.fixture
def iou_l3(images_dir):
    """
    Create a fake image and return the path. The md5sum of the file will be 5d41402abc4b2a76b9719d911017c592
    """

    path = os.path.join(images_dir, "IOU", "i86bi-linux-l3-adventerprisek9-15.4.1T.bin")
    with open(path, 'w+') as f:
        f.write("hello")
    return path


@pytest.fixture
def cisco_3745(images_dir):
    """
    Create a fake image and return the path. The md5sum of the file will be 5d41402abc4b2a76b9719d911017c592
    """

    path = os.path.join(images_dir, "IOS", "c3745-adventerprisek9-mz.124-25d.image")
    with open(path, 'w+') as f:
        f.write("hello")
    return path


def pytest_configure(config):
    """
    Use to detect in code if we are running from pytest

    http://pytest.org/latest/example/simple.html#detect-if-running-from-within-a-pytest-run
    """
    import sys
    sys._called_from_test = True


def pytest_unconfigure(config):
    del sys._called_from_test<|MERGE_RESOLUTION|>--- conflicted
+++ resolved
@@ -87,10 +87,7 @@
 
     Servers.instance()._settings["vm"]["auto_start"] = True
     Servers.instance().initVMServer()
-<<<<<<< HEAD
-=======
     assert Servers.instance().vmServer() is not None
->>>>>>> 21e03e83
     return Servers.instance().vmServer()
 
 
